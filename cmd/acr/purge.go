// Copyright (c) Microsoft Corporation. All rights reserved.
// Licensed under the MIT License.

package main

import (
	"context"
	"errors"
	"fmt"
	"io"
	"regexp"
	"strings"
	"sync"
	"time"

	"github.com/Azure/acr-cli/cmd/api"
	"github.com/Azure/acr-cli/cmd/worker"
	"github.com/spf13/cobra"
)

const (
	purgeLongMessage = `acr purge: untag old images and delete dangling manifests.`
	exampleMessage   = `Untag old images and delete dangling manifests

Examples:

  - Delete all tags that are older than 1 day
    acr purge -r MyRegistry --repository MyRepository --ago 1d

  - Delete all tags that are older than 1 day and begin with hello
    acr purge -r MyRegistry --repository MyRepository --ago 1d --filter "^hello.*"

  - Delete all dangling manifests
	acr purge -r MyRegistry --repository MyRepository --dangling
`

	defaultNumWorkers = 6
)

type purgeParameters struct {
	registryName string
	username     string
	password     string
	accessToken  string
	ago          string
	filter       string
	repoName     string
	dangling     bool
	numWorkers   int
}

var wg sync.WaitGroup

func newPurgeCmd(out io.Writer) *cobra.Command {
	var parameters purgeParameters
	cmd := &cobra.Command{
		Use:     "purge",
		Short:   "Delete images from a registry.",
		Long:    purgeLongMessage,
		Example: exampleMessage,
		RunE: func(cmd *cobra.Command, args []string) error {
			worker.StartDispatcher(&wg, parameters.numWorkers)
			ctx := context.Background()
			loginURL := api.LoginURL(parameters.registryName)
			var auth string
			if len(parameters.accessToken) > 0 && (len(parameters.username) > 0 || len(parameters.password) > 0) {
				return errors.New("bearer token and username, password are mutually exclusive")
			}
			if len(parameters.accessToken) > 0 {
				auth = api.BearerAuth(parameters.accessToken)
			} else {
				if len(parameters.username) > 0 && len(parameters.password) > 0 {
					auth = api.BasicAuth(parameters.username, parameters.password)
				} else {
					return errors.New("please specify authentication credentials")
				}
			}
			if !parameters.dangling {
				err := PurgeTags(ctx, loginURL, auth, parameters.repoName, parameters.ago, parameters.filter)
				if err != nil {
					return err
				}
			}
			err := PurgeDanglingManifests(ctx, loginURL, auth, parameters.repoName)
			if err != nil {
				return err
			}

			return nil
		},
	}

	cmd.PersistentFlags().StringVarP(&parameters.registryName, "registry", "r", "", "Registry name")
	cmd.PersistentFlags().StringVarP(&parameters.username, "username", "u", "", "Registry username")
	cmd.PersistentFlags().StringVarP(&parameters.password, "password", "p", "", "Registry password")
	cmd.PersistentFlags().StringVar(&parameters.accessToken, "access-token", "", "Access token")
	cmd.Flags().BoolVar(&parameters.dangling, "dangling", false, "Just remove dangling manifests")
	cmd.Flags().IntVar(&parameters.numWorkers, "concurrency", defaultNumWorkers, "The number of concurrent requests sent to the registry")
	cmd.Flags().StringVar(&parameters.ago, "ago", "1d", "The images that were created before this time stamp will be deleted")
	cmd.Flags().StringVar(&parameters.repoName, "repository", "", "The repository which will be purged.")
<<<<<<< HEAD
=======
	cmd.Flags().StringVarP(&parameters.filter, "filter", "f", "", "Given as a regular expression, if a tag matches the pattern and is older than the time specified in ago it gets deleted.")
	cmd.MarkFlagRequired("repository")
>>>>>>> fb8d134f

	cmd.MarkPersistentFlagRequired("registry")
	cmd.MarkFlagRequired("repository")
	return cmd
}

// PurgeTags deletes all tags that are older than the ago value and that match the filter string (if present).
func PurgeTags(ctx context.Context, loginURL string, auth string, repoName string, ago string, filter string) error {
	agoDuration, err := ParseDuration(ago)
	if err != nil {
		return err
	}
	timeToCompare := time.Now().UTC()
	timeToCompare = timeToCompare.Add(agoDuration)
	regex, err := regexp.Compile(filter)
	if err != nil {
		return err
	}
	var matches bool
	var lastUpdateTime time.Time
	lastTag := ""
	resultTags, err := api.AcrListTags(ctx, loginURL, auth, repoName, "", lastTag)
	if err != nil {
		return err
	}
	for resultTags != nil && resultTags.Tags != nil {
		tags := *resultTags.Tags
		for _, tag := range tags {
			tagName := *tag.Name
			//A regex filter was specified
			if len(filter) > 0 {
				matches = regex.MatchString(tagName)
				if !matches {
					continue
				}
			}
			lastUpdateTime, err = time.Parse(time.RFC3339Nano, *tag.LastUpdateTime)
			if err != nil {
				return err
			}
			if lastUpdateTime.Before(timeToCompare) {
				wg.Add(1)
				worker.QueuePurgeTag(loginURL, auth, repoName, tagName)
			}
		}
		wg.Wait()
		for len(worker.ErrorChannel) > 0 {
			wErr := <-worker.ErrorChannel
			if wErr.Error != nil {
				return wErr.Error
			}
		}
		lastTag = *tags[len(tags)-1].Name
		resultTags, err = api.AcrListTags(ctx, loginURL, auth, repoName, "", lastTag)
		if err != nil {
			return err
		}
	}
	return nil
}

// ParseDuration analog to time.ParseDuration() but with days added.
func ParseDuration(ago string) (time.Duration, error) {
	var days int
	var durationString string
	if strings.Contains(ago, "d") {
		if _, err := fmt.Sscanf(ago, "%dd%s", &days, &durationString); err != nil {
			fmt.Sscanf(ago, "%dd", &days)
			durationString = ""
		}
	} else {
		days = 0
		if _, err := fmt.Sscanf(ago, "%s", &durationString); err != nil {
			return time.Duration(0), err
		}
	}
	duration := time.Duration(days) * 24 * time.Hour
	if len(durationString) > 0 {
		agoDuration, err := time.ParseDuration(durationString)
		if err != nil {
			return time.Duration(0), err
		}
		duration = duration + agoDuration
	}
	return (-1 * duration), nil
}

// PurgeDanglingManifests deletes all manifests that do not have any tags associated with them.
func PurgeDanglingManifests(ctx context.Context, loginURL string, auth string, repoName string) error {
	lastManifestDigest := ""
	resultManifests, err := api.AcrListManifests(ctx, loginURL, auth, repoName, "", lastManifestDigest)
	if err != nil {
		return err
	}
	for resultManifests != nil && resultManifests.Manifests != nil {
		manifests := *resultManifests.Manifests
		for _, manifest := range manifests {
			if manifest.Tags == nil {
				wg.Add(1)
				worker.QueuePurgeManifest(loginURL, auth, repoName, *manifest.Digest)
			}
		}
		wg.Wait()
		for len(worker.ErrorChannel) > 0 {
			wErr := <-worker.ErrorChannel
			if wErr.Error != nil {
				return wErr.Error
			}
		}
		lastManifestDigest = *manifests[len(manifests)-1].Digest
		resultManifests, err = api.AcrListManifests(ctx, loginURL, auth, repoName, "", lastManifestDigest)
		if err != nil {
			return err
		}
	}
	return nil
}<|MERGE_RESOLUTION|>--- conflicted
+++ resolved
@@ -98,11 +98,7 @@
 	cmd.Flags().IntVar(&parameters.numWorkers, "concurrency", defaultNumWorkers, "The number of concurrent requests sent to the registry")
 	cmd.Flags().StringVar(&parameters.ago, "ago", "1d", "The images that were created before this time stamp will be deleted")
 	cmd.Flags().StringVar(&parameters.repoName, "repository", "", "The repository which will be purged.")
-<<<<<<< HEAD
-=======
 	cmd.Flags().StringVarP(&parameters.filter, "filter", "f", "", "Given as a regular expression, if a tag matches the pattern and is older than the time specified in ago it gets deleted.")
-	cmd.MarkFlagRequired("repository")
->>>>>>> fb8d134f
 
 	cmd.MarkPersistentFlagRequired("registry")
 	cmd.MarkFlagRequired("repository")

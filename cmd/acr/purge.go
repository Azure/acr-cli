// Copyright (c) Microsoft Corporation. All rights reserved.
// Licensed under the MIT License.

package main

import (
	"context"
	"encoding/json"
	"fmt"
	"io"
	"net/http"
	"net/url"
	"runtime"
	"strings"
	"time"

	"github.com/Azure/acr-cli/acr"
	"github.com/Azure/acr-cli/acr/acrapi"
	"github.com/Azure/acr-cli/cmd/api"
	"github.com/Azure/acr-cli/cmd/worker"
	"github.com/dlclark/regexp2"
	"github.com/pkg/errors"
	"github.com/spf13/cobra"
)

// The constants for this file are defined here.
const (
	newPurgeCmdLongMessage = `acr purge: untag old images and delete dangling manifests.`
	purgeExampleMessage    = `  - Delete all tags that are older than 1 day in the example.azurecr.io registry inside the hello-world repository
    	acr purge -r example --filter "hello-world:.*" --ago 1d

  - Delete all tags that are older than 7 days in the example.azurecr.io registry inside all repositories
	    acr purge -r example --filter ".*:.*" --ago 7d 

  - Delete all tags that are older than 7 days and begin with hello in the example.azurecr.io registry inside the hello-world repository
    	acr purge -r example --filter "hello-world:^hello.*" --ago 7d 

  - Delete all tags that are older than 7 days, begin with hello, keeping the latest 2 in example.azurecr.io registry inside the hello-world repository
    	acr purge -r example --filter "hello-world:^hello.*" --ago 7d --keep 2

  - Delete all tags that contain the word test in the tag name and are older than 5 days in the example.azurecr.io registry inside the hello-world 
    repository, after that, remove the dangling manifests in the same repository
	acr purge -r example --filter "hello-world:\w*test\w*" --ago 5d --untagged 

  - Delete all tags older than 1 day in the example.azurecr.io registry inside the hello-world repository using the credentials found in 
    the C://Users/docker/config.json path
	acr purge -r example --filter "hello-world:.*" --ago 1d --config C://Users/docker/config.json

  - Delete all tags older than 1 day in the example.azurecr.io registry inside the hello-world repository, with 4 purge tasks running concurrently
	acr purge -r example --filter "hello-world:.*" --ago 1d --concurrency 4
	`
	maxPoolSize             = 32 // The max number of parallel delete requests recommended by ACR server
	manifestListContentType = "application/vnd.docker.distribution.manifest.list.v2+json"
	linkHeader              = "Link"
)

var (
	defaultPoolSize        = runtime.GOMAXPROCS(0)
	concurrencyDescription = fmt.Sprintf("Number of concurrent purge tasks. Range: [1 - %d]", maxPoolSize)
)

// Default settings for regexp2
const (
	defaultRegexpOptions             regexp2.RegexOptions = regexp2.RE2 // This option will turn on compatibility mode so that it uses the group rules in regexp
	defaultRegexpMatchTimeoutSeconds uint64               = 60
)

// purgeParameters defines the parameters that the purge command uses (including the registry name, username and password).
type purgeParameters struct {
	*rootParameters
	ago           string
	keep          int
	filters       []string
	filterTimeout uint64
	untagged      bool
	dryRun        bool
	concurrency   int
}

// newPurgeCmd defines the purge command.
func newPurgeCmd(out io.Writer, rootParams *rootParameters) *cobra.Command {
	purgeParams := purgeParameters{rootParameters: rootParams}
	cmd := &cobra.Command{
		Use:     "purge",
		Short:   "Delete images from a registry.",
		Long:    newPurgeCmdLongMessage,
		Example: purgeExampleMessage,
		RunE: func(cmd *cobra.Command, args []string) error {
			// This context is used for all the http requests.
			ctx := context.Background()
			registryName, err := purgeParams.GetRegistryName()
			if err != nil {
				return err
			}
			loginURL := api.LoginURL(registryName)
			// An acrClient with authentication is generated, if the authentication cannot be resolved an error is returned.
			acrClient, err := api.GetAcrCLIClientWithAuth(loginURL, purgeParams.username, purgeParams.password, purgeParams.configs)
			if err != nil {
				return err
			}
			// A map is used to collect the regex tags for every repository.
			tagFilters, err := collectTagFilters(ctx, purgeParams.filters, acrClient.AutorestClient, purgeParams.filterTimeout)
			if err != nil {
				return err
			}
			// In order to print a summary of the deleted tags/manifests the counters get updated everytime a repo is purged.
			deletedTagsCount := 0
			deletedManifestsCount := 0
			for repoName, tagRegex := range tagFilters {
				if !purgeParams.dryRun {
					poolSize := purgeParams.concurrency
					if poolSize <= 0 {
						poolSize = defaultPoolSize
						fmt.Printf("Specified concurrency value invalid. Set to default value: %d \n", defaultPoolSize)
					} else if poolSize > maxPoolSize {
						poolSize = maxPoolSize
						fmt.Printf("Specified concurrency value too large. Set to maximum value: %d \n", maxPoolSize)
					}

					singleDeletedTagsCount, err := purgeTags(ctx, acrClient, poolSize, loginURL, repoName, purgeParams.ago, tagRegex, purgeParams.keep, purgeParams.filterTimeout)
					if err != nil {
						return errors.Wrap(err, "failed to purge tags")
					}
					singleDeletedManifestsCount := 0
					// If the untagged flag is set then also manifests are deleted.
					if purgeParams.untagged {
						singleDeletedManifestsCount, err = purgeDanglingManifests(ctx, acrClient, poolSize, loginURL, repoName)
						if err != nil {
							return errors.Wrap(err, "failed to purge manifests")
						}
					}
					// After every repository is purged the counters are updated.
					deletedTagsCount += singleDeletedTagsCount
					deletedManifestsCount += singleDeletedManifestsCount
				} else {
					// No tag or manifest will be deleted but the counters still will be updated.
					singleDeletedTagsCount, singleDeletedManifestsCount, err := dryRunPurge(ctx, acrClient, loginURL, repoName, purgeParams.ago, tagRegex, purgeParams.untagged, purgeParams.keep, purgeParams.filterTimeout)
					if err != nil {
						return errors.Wrap(err, "failed to dry-run purge")
					}
					deletedTagsCount += singleDeletedTagsCount
					deletedManifestsCount += singleDeletedManifestsCount
				}
			}
			// After all repos have been purged the summary is printed.
			fmt.Printf("\nNumber of deleted tags: %d\n", deletedTagsCount)
			fmt.Printf("Number of deleted manifests: %d\n", deletedManifestsCount)

			return nil
		},
	}

	cmd.Flags().BoolVar(&purgeParams.untagged, "untagged", false, "If the untagged flag is set all the manifests that do not have any tags associated to them will be also purged, except if they belong to a manifest list that contains at least one tag")
	cmd.Flags().BoolVar(&purgeParams.dryRun, "dry-run", false, "If the dry-run flag is set no manifest or tag will be deleted, the output would be the same as if they were deleted")
	cmd.Flags().StringVar(&purgeParams.ago, "ago", "", "The tags that were last updated before this duration will be deleted, the format is [number]d[string] where the first number represents an amount of days and the string is in a Go duration format (e.g. 2d3h6m selects images older than 2 days, 3 hours and 6 minutes)")
	cmd.Flags().IntVar(&purgeParams.keep, "keep", 0, "Number of latest to-be-deleted tags to keep, use this when you want to keep at least x number of latest tags that could be deleted meeting all other filter criteria")
	cmd.Flags().StringArrayVarP(&purgeParams.filters, "filter", "f", nil, "Specify the repository and a regular expression filter for the tag name, if a tag matches the filter and is older than the duration specified in ago it will be deleted. Note: If backtracking is used in the regexp it's possible for the expression to run into an infinite loop. The default timeout is set to 30 minutes for evaluation of any filter expression. Use the '--filter-timeout-seconds' option to set a different value.")
	cmd.Flags().StringArrayVarP(&purgeParams.configs, "config", "c", nil, "Authentication config paths (e.g. C://Users/docker/config.json)")
	cmd.Flags().Uint64Var(&purgeParams.filterTimeout, "filter-timeout-seconds", defaultRegexpMatchTimeoutSeconds, "This limits the evaluation of the regex filter, and will return a timeout error if this duration is exceeded during a single evaluation. If written incorrectly a regexp filter with backtracking can result in an infinite loop.")
	cmd.Flags().IntVar(&purgeParams.concurrency, "concurrency", defaultPoolSize, concurrencyDescription)
	cmd.Flags().BoolP("help", "h", false, "Print usage")
	cmd.MarkFlagRequired("filter")
	cmd.MarkFlagRequired("ago")
	return cmd
}

// purgeTags deletes all tags that are older than the ago value and that match the tagFilter string.
func purgeTags(ctx context.Context, acrClient api.AcrCLIClientInterface, poolSize int, loginURL string, repoName string, ago string, tagFilter string, keep int, regexpMatchTimeoutSeconds uint64) (int, error) {
	fmt.Printf("Deleting tags for repository: %s\n", repoName)
	agoDuration, err := parseDuration(ago)
	if err != nil {
		return -1, err
	}
	timeToCompare := time.Now().UTC()
	// Since the parseDuration function returns a negative duration, it is added to the current duration in order to be able to easily compare
	// with the LastUpdatedTime attribute a tag has.
	timeToCompare = timeToCompare.Add(agoDuration)

	tagRegex, err := buildRegexFilter(tagFilter, regexpMatchTimeoutSeconds)
	if err != nil {
		return -1, err
	}
	lastTag := ""
	skippedTagsCount := 0
	deletedTagsCount := 0
	// In order to only have a limited amount of http requests, a purger is used that will start goroutines to delete tags.
	purger := worker.NewPurger(poolSize, acrClient, loginURL, repoName)
	// GetTagsToDelete will return an empty lastTag when there are no more tags.
	for {
		tagsToDelete, newLastTag, newSkippedTagsCount, err := getTagsToDelete(ctx, acrClient, repoName, tagRegex, timeToCompare, lastTag, keep, skippedTagsCount)
		if err != nil {
			return -1, err
		}
		lastTag = newLastTag
		skippedTagsCount = newSkippedTagsCount
		if tagsToDelete != nil {
			count, purgeErr := purger.PurgeTags(ctx, tagsToDelete)
			if purgeErr != nil {
				return -1, purgeErr
			}
			deletedTagsCount += count
		}
		if len(lastTag) == 0 {
			break
		}
	}

	return deletedTagsCount, nil
}

// collectTagFilters collects all matching repos and collects the associated tag filters
<<<<<<< HEAD
func collectTagFilters(ctx context.Context, rawFilters []string, client acrapi.BaseClientAPI, regexMatchTimeout uint64) (map[string]string, error) {
	allRepoNames, err := client.GetRepositories(ctx, "", nil)
=======
func collectTagFilters(ctx context.Context, rawFilters []string, client acrapi.BaseClientAPI) (map[string]string, error) {
	allRepoNames, err := getAllRepositoryNames(ctx, client)
>>>>>>> 6fb5fa8f
	if err != nil {
		return nil, err
	}

	tagFilters := map[string]string{}
	for _, filter := range rawFilters {
		repoRegex, tagRegex, err := getRepositoryAndTagRegex(filter)
		if err != nil {
			return nil, err
		}
<<<<<<< HEAD
		repoNames, err := getMatchingRepos(ctx, *allRepoNames.Names, "^"+repoRegex+"$", regexMatchTimeout)
=======
		repoNames, err := getMatchingRepos(ctx, allRepoNames, "^"+repoRegex+"$")
>>>>>>> 6fb5fa8f
		if err != nil {
			return nil, err
		}
		for _, repoName := range repoNames {
			if _, ok := tagFilters[repoName]; ok {
				// To only iterate through a repo once a big regex filter is made of all the filters of a particular repo.
				tagFilters[repoName] = tagFilters[repoName] + "|" + tagRegex
			} else {
				tagFilters[repoName] = tagRegex
			}
		}
	}

	return tagFilters, nil
}

func getAllRepositoryNames(ctx context.Context, client acrapi.BaseClientAPI) ([]string, error) {
	allRepoNames := make([]string, 0)
	lastName := ""
	var batchSize int32 = 100
	for {
		repos, err := client.GetRepositories(ctx, lastName, &batchSize)
		if err != nil {
			return nil, err
		}
		if repos.Names == nil || len(*repos.Names) == 0 {
			break
		}
		allRepoNames = append(allRepoNames, *repos.Names...)
		lastName = allRepoNames[len(allRepoNames)-1]
	}
	return allRepoNames, nil
}

// getMatchingRepos get all repositories in current registry, that match the provided regular expression
func getMatchingRepos(ctx context.Context, repoNames []string, repoRegex string, regexMatchTimeout uint64) ([]string, error) {
	filter, err := buildRegexFilter(repoRegex, regexMatchTimeout)
	if err != nil {
		return nil, err
	}
	var matchedRepos []string
	for _, repo := range repoNames {
		matched, err := filter.MatchString(repo)
		if err != nil {
			// The only error regexp2 can throw is a timeout error
			return nil, err
		}

		if matched {
			matchedRepos = append(matchedRepos, repo)
		}
	}
	return matchedRepos, nil
}

// getRepositoryAndTagRegex splits the strings that are in the form <repository>:<regex filter>
func getRepositoryAndTagRegex(filter string) (string, string, error) {
	repoAndRegex := strings.Split(filter, ":")
	if len(repoAndRegex) != 2 {
		return "", "", errors.New("unable to correctly parse filter flag")
	}
	if repoAndRegex[0] == "" {
		return "", "", errors.New("missing repository name/expression")
	}
	if repoAndRegex[1] == "" {
		return "", "", errors.New("missing tag name/expression")
	}
	return repoAndRegex[0], repoAndRegex[1], nil
}

// parseDuration analog to time.ParseDuration() but with days added.
func parseDuration(ago string) (time.Duration, error) {
	var days int
	var durationString string
	// The supported format is %d%s where the string is a valid go duration string.
	if strings.Contains(ago, "d") {
		if _, err := fmt.Sscanf(ago, "%dd%s", &days, &durationString); err != nil {
			fmt.Sscanf(ago, "%dd", &days)
			durationString = ""
		}
	} else {
		days = 0
		if _, err := fmt.Sscanf(ago, "%s", &durationString); err != nil {
			return time.Duration(0), err
		}
	}
	// The number of days gets converted to hours.
	duration := time.Duration(days) * 24 * time.Hour
	if len(durationString) > 0 {
		agoDuration, err := time.ParseDuration(durationString)
		if err != nil {
			return time.Duration(0), err
		}
		duration = duration + agoDuration
	}
	return (-1 * duration), nil
}

// getTagsToDelete gets all tags that should be deleted according to the ago flag and the filter flag, this will at most return 100 tags,
// returns a pointer to a slice that contains the tags that will be deleted, the last tag obtained through the AcrListTags function
// and an error in case it occurred, the fourth return value contains a map that is used to determine how many tags a manifest has
func getTagsToDelete(ctx context.Context,
	acrClient api.AcrCLIClientInterface,
	repoName string,
	filter *regexp2.Regexp,
	timeToCompare time.Time,
	lastTag string,
	keep int,
	skippedTagsCount int) (*[]acr.TagAttributesBase, string, int, error) {

	var matches bool
	var lastUpdateTime time.Time
	resultTags, err := acrClient.GetAcrTags(ctx, repoName, "timedesc", lastTag)
	if err != nil {
		if resultTags != nil && resultTags.Response.Response != nil && resultTags.StatusCode == http.StatusNotFound {
			fmt.Printf("%s repository not found\n", repoName)
			return nil, "", skippedTagsCount, nil
		}
		// An empty lastTag string is returned so there will not be any tag purged.
		return nil, "", skippedTagsCount, err
	}
	newLastTag := ""
	if resultTags != nil && resultTags.TagsAttributes != nil && len(*resultTags.TagsAttributes) > 0 {
		tags := *resultTags.TagsAttributes
		tagsEligibleForDeletion := []acr.TagAttributesBase{}
		for _, tag := range tags {
			matches, err = filter.MatchString(*tag.Name)
			if err != nil {
				// The only error that regexp2 will return is a timeout error
				return nil, "", skippedTagsCount, err
			}
			if !matches {
				// If a tag does not match the regex then it not added to the list no matter the LastUpdateTime
				continue
			}
			lastUpdateTime, err = time.Parse(time.RFC3339Nano, *tag.LastUpdateTime)
			if err != nil {
				return nil, "", skippedTagsCount, err
			}
			// If a tag did match the regex filter, is older than the specified duration and can be deleted then it is returned
			// as a tag to delete.
			if lastUpdateTime.Before(timeToCompare) && *(*tag.ChangeableAttributes).DeleteEnabled {
				tagsEligibleForDeletion = append(tagsEligibleForDeletion, tag)
			}
		}

		newLastTag = getLastTagFromResponse(resultTags)
		// No more tags to keep
		if keep == 0 || skippedTagsCount == keep {
			return &tagsEligibleForDeletion, newLastTag, skippedTagsCount, nil
		}

		tagsToDelete := []acr.TagAttributesBase{}
		for _, tag := range tagsEligibleForDeletion {
			// Keep at least the configured number of tags
			if skippedTagsCount < keep {
				skippedTagsCount++
			} else {
				tagsToDelete = append(tagsToDelete, tag)
			}
		}
		return &tagsToDelete, newLastTag, skippedTagsCount, nil
	}
	// In case there are no more tags return empty string as lastTag so that the purgeTags function stops
	return nil, "", skippedTagsCount, nil
}

func getLastTagFromResponse(resultTags *acr.RepositoryTagsType) string {
	// The lastTag is updated to keep the for loop going.
	if resultTags.Header == nil {
		return ""
	}
	link := resultTags.Header.Get(linkHeader)
	if len(link) == 0 {
		return ""
	}
	queryString := strings.Split(link, "?")
	if len(queryString) <= 1 {
		return ""
	}
	queryStringToParse := strings.Split(queryString[1], ">")
	vals, err := url.ParseQuery(queryStringToParse[0])
	if err != nil {
		return ""
	}
	return vals.Get("last")
}

// purgeDanglingManifests deletes all manifests that do not have any tags associated with them.
func purgeDanglingManifests(ctx context.Context, acrClient api.AcrCLIClientInterface, poolSize int, loginURL string, repoName string) (int, error) {
	fmt.Printf("Deleting manifests for repository: %s\n", repoName)
	// Contrary to getTagsToDelete, getManifestsToDelete gets all the Manifests at once, this was done because if there is a manifest that has no
	// tag but is referenced by a multiarch manifest that has tags then it should not be deleted.
	manifestsToDelete, err := getManifestsToDelete(ctx, acrClient, repoName)
	if err != nil {
		return -1, err
	}
	// In order to only have a limited amount of http requests, a purger is used that will start goroutines to delete manifests.
	purger := worker.NewPurger(poolSize, acrClient, loginURL, repoName)
	deletedManifestsCount, purgeErr := purger.PurgeManifests(ctx, manifestsToDelete)
	if purgeErr != nil {
		return -1, purgeErr
	}
	return deletedManifestsCount, nil
}

// getManifestsToDelete gets all the manifests that should be deleted, this means that do not have any tag and that do not form part
// of a manifest list that has tags referencing it.
func getManifestsToDelete(ctx context.Context, acrClient api.AcrCLIClientInterface, repoName string) (*[]acr.ManifestAttributesBase, error) {
	lastManifestDigest := ""
	manifestsToDelete := []acr.ManifestAttributesBase{}
	resultManifests, err := acrClient.GetAcrManifests(ctx, repoName, "", lastManifestDigest)
	if err != nil {
		if resultManifests != nil && resultManifests.Response.Response != nil && resultManifests.StatusCode == http.StatusNotFound {
			fmt.Printf("%s repository not found\n", repoName)
			return &manifestsToDelete, nil
		}
		return nil, err
	}
	// This will act as a set if a key is present then it should not be deleted because it is referenced by a multiarch manifest
	// that will not be deleted
	doNotDelete := map[string]bool{}
	candidatesToDelete := []acr.ManifestAttributesBase{}
	// Iterate over all manifests to discover multiarchitecture manifests
	for resultManifests != nil && resultManifests.ManifestsAttributes != nil {
		manifests := *resultManifests.ManifestsAttributes
		for _, manifest := range manifests {
			if *manifest.MediaType == manifestListContentType && manifest.Tags != nil {
				// If a manifest list is found and it has tags then all the dependent digests are
				// marked to not be deleted.
				var manifestListBytes []byte
				manifestListBytes, err = acrClient.GetManifest(ctx, repoName, *manifest.Digest)
				if err != nil {
					return nil, err
				}
				var manifestList multiArchManifest
				err = json.Unmarshal(manifestListBytes, &manifestList)
				if err != nil {
					return nil, err
				}
				for _, dependentDigest := range manifestList.Manifests {
					doNotDelete[dependentDigest.Digest] = true
				}
			} else if manifest.Tags == nil {
				// If the manifest has no tags left it is a candidate for deletion
				candidatesToDelete = append(candidatesToDelete, manifest)
			}
		}
		lastManifestDigest = *manifests[len(manifests)-1].Digest
		resultManifests, err = acrClient.GetAcrManifests(ctx, repoName, "", lastManifestDigest)
		if err != nil {
			return nil, err
		}
	}
	// Remove all manifests that should not be deleted
	for i := 0; i < len(candidatesToDelete); i++ {
		if _, ok := doNotDelete[*candidatesToDelete[i].Digest]; !ok {
			// if a manifest has no tags, is not part of a manifest list and can be deleted then it is added to the
			// manifestToDelete array.
			if *(*candidatesToDelete[i].ChangeableAttributes).DeleteEnabled {
				manifestsToDelete = append(manifestsToDelete, candidatesToDelete[i])
			}
		}
	}
	return &manifestsToDelete, nil
}

// dryRunPurge outputs everything that would be deleted if the purge command was executed
func dryRunPurge(ctx context.Context, acrClient api.AcrCLIClientInterface, loginURL string, repoName string, ago string, filter string, untagged bool, keep int, regexMatchTimeout uint64) (int, int, error) {
	deletedTagsCount := 0
	deletedManifestsCount := 0
	// In order to keep track if a manifest would get deleted a map is defined that as a  key has the manifest
	// digest and as the value the number of tags (referencing said manifests) that were deleted.
	deletedTags := map[string]int{}
	fmt.Printf("Deleting tags for repository: %s\n", repoName)
	agoDuration, err := parseDuration(ago)
	if err != nil {
		return -1, -1, err
	}
	timeToCompare := time.Now().UTC()
	timeToCompare = timeToCompare.Add(agoDuration)
	regex, err := buildRegexFilter(filter, regexMatchTimeout)
	if err != nil {
		return -1, -1, err
	}

	lastTag := ""
	skippedTagsCount := 0
	// The loop to get the deleted tags follows the same logic as the one in the purgeTags function
	for {
		tagsToDelete, newLastTag, newSkippedTagsCount, err := getTagsToDelete(ctx, acrClient, repoName, regex, timeToCompare, lastTag, keep, skippedTagsCount)
		if err != nil {
			return -1, -1, err
		}
		lastTag = newLastTag
		skippedTagsCount = newSkippedTagsCount
		if tagsToDelete != nil {
			for _, tag := range *tagsToDelete {
				// For every tag that would be deleted first check if it exists in the map, if it doesn't add a new key
				// with value 1 and if it does just add 1 to the existent value.
				deletedTags[*tag.Digest] += 1
				fmt.Printf("%s/%s:%s\n", loginURL, repoName, *tag.Name)
				deletedTagsCount++
			}
		}
		if len(lastTag) == 0 {
			break
		}
	}
	if untagged {
		fmt.Printf("Deleting manifests for repository: %s\n", repoName)
		// The countMap contains a map that for every digest contains how many tags are referencing it.
		countMap, err := countTagsByManifest(ctx, acrClient, repoName)
		if err != nil {
			return -1, -1, err
		}
		lastManifestDigest := ""
		resultManifests, err := acrClient.GetAcrManifests(ctx, repoName, "", lastManifestDigest)
		if err != nil {
			if resultManifests != nil && resultManifests.Response.Response != nil && resultManifests.StatusCode == http.StatusNotFound {
				fmt.Printf("%s repository not found\n", repoName)
				return 0, 0, nil
			}
			return -1, -1, err
		}
		// This will act as a set if a key is present then it should not be deleted because it is referenced by a multiarch manifest
		// that will not be deleted
		doNotDelete := map[string]bool{}
		candidatesToDelete := []acr.ManifestAttributesBase{}
		// Iterate over all manifests to discover multiarchitecture manifests
		for resultManifests != nil && resultManifests.ManifestsAttributes != nil {
			manifests := *resultManifests.ManifestsAttributes
			for _, manifest := range manifests {
				// If the manifest is manifest list and would not get deleted then mark it's dependant manifests as not deletable.
				if *manifest.MediaType == manifestListContentType && (*countMap)[*manifest.Digest] != deletedTags[*manifest.Digest] {
					var manifestListBytes []byte
					manifestListBytes, err = acrClient.GetManifest(ctx, repoName, *manifest.Digest)
					if err != nil {
						return -1, -1, err
					}
					var manifestList multiArchManifest
					err = json.Unmarshal(manifestListBytes, &manifestList)
					if err != nil {
						return -1, -1, err
					}
					for _, dependentDigest := range manifestList.Manifests {
						doNotDelete[dependentDigest.Digest] = true
					}
				} else if (*countMap)[*manifest.Digest] == deletedTags[*manifest.Digest] {
					// If the manifest has the same amount of tags as the amount of tags deleted then it is a candidate for deletion.
					candidatesToDelete = append(candidatesToDelete, manifest)
				}
			}
			lastManifestDigest = *manifests[len(manifests)-1].Digest
			resultManifests, err = acrClient.GetAcrManifests(ctx, repoName, "", lastManifestDigest)
			if err != nil {
				return -1, -1, err
			}
		}
		// Just print manifests that would be deleted.
		for i := 0; i < len(candidatesToDelete); i++ {
			if _, ok := doNotDelete[*candidatesToDelete[i].Digest]; !ok {
				fmt.Printf("%s/%s@%s\n", loginURL, repoName, *candidatesToDelete[i].Digest)
				deletedManifestsCount++
			}
		}
	}

	return deletedTagsCount, deletedManifestsCount, nil
}

// countTagsByManifest returns a map that for a given manifest digest contains the number of tags associated to it.
func countTagsByManifest(ctx context.Context, acrClient api.AcrCLIClientInterface, repoName string) (*map[string]int, error) {
	countMap := map[string]int{}
	lastTag := ""
	resultTags, err := acrClient.GetAcrTags(ctx, repoName, "", lastTag)
	if err != nil {
		if resultTags != nil && resultTags.Response.Response != nil && resultTags.StatusCode == http.StatusNotFound {
			//Repository not found, will be handled in the GetAcrManifests call
			return nil, nil
		}
		return nil, err
	}
	for resultTags != nil && resultTags.TagsAttributes != nil {
		tags := *resultTags.TagsAttributes
		for _, tag := range tags {
			// if a digest already exists in the map then add 1 to the number of tags it has.
			countMap[*tag.Digest] += 1
		}

		lastTag = *tags[len(tags)-1].Name
		// Keep on iterating until the resultTags or resultTags.TagsAttributes is nil
		resultTags, err = acrClient.GetAcrTags(ctx, repoName, "", lastTag)
		if err != nil {
			return nil, err
		}
	}
	return &countMap, nil
}

// buildRegexFilter compiles a regex state machine from a regex expression
func buildRegexFilter(expression string, regexpMatchTimeoutSeconds uint64) (*regexp2.Regexp, error) {
	regexp, err := regexp2.Compile(expression, defaultRegexpOptions)
	if err != nil {
		return nil, err
	}

	// A timeout value must always be set
	if regexpMatchTimeoutSeconds <= 0 {
		regexpMatchTimeoutSeconds = defaultRegexpMatchTimeoutSeconds
	}
	regexp.MatchTimeout = time.Duration(regexpMatchTimeoutSeconds) * time.Second

	return regexp, nil
}

// In order to parse the content of a mutliarch manifest string the following structs were defined.
type multiArchManifest struct {
	Manifests     []manifest `json:"manifests"`
	MediaType     string     `json:"mediaType"`
	SchemaVersion int        `json:"schemaVersion"`
}

type manifest struct {
	Digest    string   `json:"digest"`
	MediaType string   `json:"mediaType"`
	Platform  platform `json:"platform"`
	Size      int64    `json:"size"`
}

type platform struct {
	Architecture string `json:"architecture"`
	Os           string `json:"os"`
}<|MERGE_RESOLUTION|>--- conflicted
+++ resolved
@@ -209,13 +209,8 @@
 }
 
 // collectTagFilters collects all matching repos and collects the associated tag filters
-<<<<<<< HEAD
 func collectTagFilters(ctx context.Context, rawFilters []string, client acrapi.BaseClientAPI, regexMatchTimeout uint64) (map[string]string, error) {
-	allRepoNames, err := client.GetRepositories(ctx, "", nil)
-=======
-func collectTagFilters(ctx context.Context, rawFilters []string, client acrapi.BaseClientAPI) (map[string]string, error) {
 	allRepoNames, err := getAllRepositoryNames(ctx, client)
->>>>>>> 6fb5fa8f
 	if err != nil {
 		return nil, err
 	}
@@ -226,11 +221,7 @@
 		if err != nil {
 			return nil, err
 		}
-<<<<<<< HEAD
-		repoNames, err := getMatchingRepos(ctx, *allRepoNames.Names, "^"+repoRegex+"$", regexMatchTimeout)
-=======
-		repoNames, err := getMatchingRepos(ctx, allRepoNames, "^"+repoRegex+"$")
->>>>>>> 6fb5fa8f
+		repoNames, err := getMatchingRepos(ctx, allRepoNames, "^"+repoRegex+"$", regexMatchTimeout)
 		if err != nil {
 			return nil, err
 		}
@@ -288,10 +279,22 @@
 
 // getRepositoryAndTagRegex splits the strings that are in the form <repository>:<regex filter>
 func getRepositoryAndTagRegex(filter string) (string, string, error) {
-	repoAndRegex := strings.Split(filter, ":")
+	// This only selects colons that are not apart of a non-capture group
+	// Note: regexp2 doesn't have .Split support yet, so we just replace the colon with another delimitter \r\n
+	// We choose \r\n since it is an escape sequence that cannot be a part of repo name or a tag
+	noncaptureGroupSupport := regexp2.MustCompile("(?<!\\(\\?):", defaultRegexpOptions)
+
+	// Note: We could just find the first 1, however we want to know if there are more than 1 colon that is not part of a non-capture group
+	newlineDelimitted, err := noncaptureGroupSupport.Replace(filter, "\r\n", -1, -1)
+	if err != nil {
+		return "", "", errors.New("could not replace split filter by repo and tag")
+	}
+
+	repoAndRegex := strings.Split(newlineDelimitted, "\r\n")
 	if len(repoAndRegex) != 2 {
 		return "", "", errors.New("unable to correctly parse filter flag")
 	}
+
 	if repoAndRegex[0] == "" {
 		return "", "", errors.New("missing repository name/expression")
 	}

// Copyright (c) Microsoft Corporation. All rights reserved.
// Licensed under the MIT License.

package main

import (
	"context"
	"errors"
	"io"
	"net/http"
	"testing"
	"time"

	"github.com/Azure/acr-cli/acr"
	"github.com/Azure/acr-cli/cmd/mocks"
	"github.com/Azure/acr-cli/cmd/worker"
	"github.com/Azure/go-autorest/autorest"
	"github.com/stretchr/testify/assert"
)

// TestPurgeTags contains all the tests regarding the purgeTags method which is called when the --dry-run flag is
// not set.
func TestPurgeTags(t *testing.T) {
	// First test if repository is not known purgeTags should only call GetAcrTags and return no error.
	t.Run("RepositoryNotFoundTest", func(t *testing.T) {
		assert := assert.New(t)
		mockClient := &mocks.AcrCLIClientInterface{}
		mockClient.On("GetAcrTags", testCtx, testRepo, "timedesc", "").Return(notFoundTagResponse, errors.New("testRepo not found")).Once()
		deletedTags, err := purgeTags(testCtx, mockClient, testLoginURL, testRepo, "1d", "[\\s\\S]*", 0)
		assert.Equal(0, deletedTags, "Number of deleted elements should be 0")
		assert.Equal(nil, err, "Error should be nil")
		mockClient.AssertExpectations(t)
	})
	// Second test, if there are no tags on a registry no error should show and no other methods should be called.
	t.Run("EmptyRepositoryTest", func(t *testing.T) {
		assert := assert.New(t)
		mockClient := &mocks.AcrCLIClientInterface{}
		mockClient.On("GetAcrTags", testCtx, testRepo, "timedesc", "").Return(EmptyListTagsResult, nil).Once()
		deletedTags, err := purgeTags(testCtx, mockClient, testLoginURL, testRepo, "1d", "[\\s\\S]*", 0)
		assert.Equal(0, deletedTags, "Number of deleted elements should be 0")
		assert.Equal(nil, err, "Error should be nil")
		mockClient.AssertExpectations(t)
	})
	// Third test there is only one tag and it should not be deleted (according to the ago flag), GetAcrTags should be called twice
	// and no other methods should be called.
	t.Run("NoDeletionAgoTest", func(t *testing.T) {
		assert := assert.New(t)
		mockClient := &mocks.AcrCLIClientInterface{}
<<<<<<< HEAD
		mockClient.On("GetAcrTags", testCtx, testRepo, "timedesc", "").Return(OneTagResult, nil).Once()
		mockClient.On("GetAcrTags", testCtx, testRepo, "timedesc", "latest").Return(EmptyListTagsResult, nil).Once()
		deletedTags, err := purgeTags(testCtx, mockClient, testLoginURL, testRepo, "1d", "[\\s\\S]*", 0)
=======
		mockClient.On("GetAcrTags", testCtx, testRepo, "", "").Return(OneTagResult, nil).Once()
		deletedTags, err := purgeTags(testCtx, mockClient, testLoginURL, testRepo, "1d", "[\\s\\S]*")
>>>>>>> 104a71f3
		assert.Equal(0, deletedTags, "Number of deleted elements should be 0")
		assert.Equal(nil, err, "Error should be nil")
		mockClient.AssertExpectations(t)
	})
	// Fourth test there is only one tag and it should be deleted according to the ago flag but it does not match a regex filter
	// so no other method should be called
	t.Run("NoDeletionFilterTest", func(t *testing.T) {
		assert := assert.New(t)
		mockClient := &mocks.AcrCLIClientInterface{}
<<<<<<< HEAD
		mockClient.On("GetAcrTags", testCtx, testRepo, "timedesc", "").Return(OneTagResult, nil).Once()
		mockClient.On("GetAcrTags", testCtx, testRepo, "timedesc", "latest").Return(EmptyListTagsResult, nil).Once()
		deletedTags, err := purgeTags(testCtx, mockClient, testLoginURL, testRepo, "0m", "^hello.*", 0)
=======
		mockClient.On("GetAcrTags", testCtx, testRepo, "", "").Return(OneTagResult, nil).Once()
		deletedTags, err := purgeTags(testCtx, mockClient, testLoginURL, testRepo, "0m", "^hello.*")
>>>>>>> 104a71f3
		assert.Equal(0, deletedTags, "Number of deleted elements should be 0")
		assert.Equal(nil, err, "Error should be nil")
		mockClient.AssertExpectations(t)
	})
	// Fifth test, invalid regex filter, an error should be returned.
	t.Run("InvalidRegexTest", func(t *testing.T) {
		assert := assert.New(t)
		mockClient := &mocks.AcrCLIClientInterface{}
		deletedTags, err := purgeTags(testCtx, mockClient, testLoginURL, testRepo, "0m", "[", 0)
		assert.Equal(-1, deletedTags, "Number of deleted elements should be -1")
		assert.NotEqual(nil, err, "Error should be nil")
		mockClient.AssertExpectations(t)
	})
	// Sixth test, if a passed duration is invalid an error should be returned.
	t.Run("InvalidDurationTest", func(t *testing.T) {
		assert := assert.New(t)
		mockClient := &mocks.AcrCLIClientInterface{}
		deletedTags, err := purgeTags(testCtx, mockClient, testLoginURL, testRepo, "0e", "^la.*", 0)
		assert.Equal(-1, deletedTags, "Number of deleted elements should be -1")
		assert.NotEqual(nil, err, "Error should not be nil")
		mockClient.AssertExpectations(t)
	})
	// Seventh test, if there is an error during a call to GetAcrTags (other than a 404) an error should be returned.
	t.Run("GetAcrTagsErrorSinglePageTest", func(t *testing.T) {
		assert := assert.New(t)
		mockClient := &mocks.AcrCLIClientInterface{}
		mockClient.On("GetAcrTags", testCtx, testRepo, "timedesc", "").Return(nil, errors.New("unauthorized")).Once()
		deletedTags, err := purgeTags(testCtx, mockClient, testLoginURL, testRepo, "1d", "[\\s\\S]*", 0)
		assert.Equal(-1, deletedTags, "Number of deleted elements should be -1")
		assert.NotEqual(nil, err, "Error should not be nil")
		mockClient.AssertExpectations(t)
	})
	// Eighth test, if there is an error during a call to GetAcrTags (other than a 404) an error should be returned.
	// similar to the previous test but the error occurs not on the first GetAcrTags call.
	t.Run("GetAcrTagsErrorMultiplePageTest", func(t *testing.T) {
		assert := assert.New(t)
		mockClient := &mocks.AcrCLIClientInterface{}
<<<<<<< HEAD
		mockClient.On("GetAcrTags", testCtx, testRepo, "timedesc", "").Return(OneTagResult, nil).Once()
		mockClient.On("GetAcrTags", testCtx, testRepo, "timedesc", "latest").Return(nil, errors.New("unauthorized")).Once()
		deletedTags, err := purgeTags(testCtx, mockClient, testLoginURL, testRepo, "1d", "[\\s\\S]*", 0)
=======
		mockClient.On("GetAcrTags", testCtx, testRepo, "", "").Return(OneTagResultWithNext, nil).Once()
		mockClient.On("GetAcrTags", testCtx, testRepo, "", "latest").Return(nil, errors.New("unauthorized")).Once()
		deletedTags, err := purgeTags(testCtx, mockClient, testLoginURL, testRepo, "1d", "[\\s\\S]*")
>>>>>>> 104a71f3
		assert.Equal(-1, deletedTags, "Number of deleted elements should be -1")
		assert.NotEqual(nil, err, "Error should not be nil")
		mockClient.AssertExpectations(t)
	})
	// Ninth test, if a tag should be deleted but the delete enabled attribute is set to true it should not be deleted
	// and no error should show on the CLI output.
	t.Run("OperationNotAllowedTest", func(t *testing.T) {
		assert := assert.New(t)
		mockClient := &mocks.AcrCLIClientInterface{}
<<<<<<< HEAD
		mockClient.On("GetAcrTags", testCtx, testRepo, "timedesc", "").Return(DeleteDisabledOneTagResult, nil).Once()
		mockClient.On("GetAcrTags", testCtx, testRepo, "timedesc", "latest").Return(EmptyListTagsResult, nil).Once()
		deletedTags, err := purgeTags(testCtx, mockClient, testLoginURL, testRepo, "0m", "^la.*", 0)
=======
		mockClient.On("GetAcrTags", testCtx, testRepo, "", "").Return(DeleteDisabledOneTagResult, nil).Once()
		deletedTags, err := purgeTags(testCtx, mockClient, testLoginURL, testRepo, "0m", "^la.*")
>>>>>>> 104a71f3
		assert.Equal(0, deletedTags, "Number of deleted elements should be 0")
		assert.Equal(nil, err, "Error should be nil")
		mockClient.AssertExpectations(t)
	})
	// Tenth test, if a tag has an invalid last update time attribute an error should be returned.
	t.Run("InvalidDurationTest", func(t *testing.T) {
		assert := assert.New(t)
		mockClient := &mocks.AcrCLIClientInterface{}
		mockClient.On("GetAcrTags", testCtx, testRepo, "timedesc", "").Return(InvalidDateOneTagResult, nil).Once()
		deletedTags, err := purgeTags(testCtx, mockClient, testLoginURL, testRepo, "0m", "^la.*", 0)
		assert.Equal(-1, deletedTags, "Number of deleted elements should be -1")
		assert.NotEqual(nil, err, "Error should not be nil")
		mockClient.AssertExpectations(t)
	})
	// The following tests involve deleting tags.
	// Eleventh test, there is only one tag and it should be deleted, the DeleteAcrTag method should be called once.
	t.Run("OneTagDeletionTest", func(t *testing.T) {
		assert := assert.New(t)
		mockClient := mocks.AcrCLIClientInterface{}
		worker.StartDispatcher(testCtx, &wg, &mockClient, 6)
<<<<<<< HEAD
		mockClient.On("GetAcrTags", testCtx, testRepo, "timedesc", "").Return(OneTagResult, nil).Once()
		mockClient.On("GetAcrTags", testCtx, testRepo, "timedesc", "latest").Return(EmptyListTagsResult, nil).Once()
=======
		mockClient.On("GetAcrTags", testCtx, testRepo, "", "").Return(OneTagResult, nil).Once()
>>>>>>> 104a71f3
		mockClient.On("DeleteAcrTag", testCtx, testRepo, "latest").Return(&deletedResponse, nil).Once()
		deletedTags, err := purgeTags(testCtx, &mockClient, testLoginURL, testRepo, "0m", "^la.*", 0)
		worker.StopDispatcher()
		assert.Equal(1, deletedTags, "Number of deleted elements should be 1")
		assert.Equal(nil, err, "Error should be nil")
		mockClient.AssertExpectations(t)
	})
	// Twelfth test, all tags should be deleted, 5 tags in total, separated into two GetAcrTags calls, there should be
	// 5 DeleteAcrTag calls.
	t.Run("FiveTagDeletionTest", func(t *testing.T) {
		assert := assert.New(t)
		mockClient := mocks.AcrCLIClientInterface{}
		worker.StartDispatcher(testCtx, &wg, &mockClient, 6)
<<<<<<< HEAD
		mockClient.On("GetAcrTags", testCtx, testRepo, "timedesc", "").Return(OneTagResult, nil).Once()
		mockClient.On("GetAcrTags", testCtx, testRepo, "timedesc", "latest").Return(FourTagsResult, nil).Once()
		mockClient.On("GetAcrTags", testCtx, testRepo, "timedesc", "v4").Return(EmptyListTagsResult, nil).Once()
=======
		mockClient.On("GetAcrTags", testCtx, testRepo, "", "").Return(OneTagResultWithNext, nil).Once()
		mockClient.On("GetAcrTags", testCtx, testRepo, "", "latest").Return(FourTagsResult, nil).Once()
>>>>>>> 104a71f3
		mockClient.On("DeleteAcrTag", testCtx, testRepo, "latest").Return(&deletedResponse, nil).Once()
		mockClient.On("DeleteAcrTag", testCtx, testRepo, "v1").Return(&deletedResponse, nil).Once()
		mockClient.On("DeleteAcrTag", testCtx, testRepo, "v2").Return(&deletedResponse, nil).Once()
		mockClient.On("DeleteAcrTag", testCtx, testRepo, "v3").Return(&deletedResponse, nil).Once()
		mockClient.On("DeleteAcrTag", testCtx, testRepo, "v4").Return(&deletedResponse, nil).Once()
		deletedTags, err := purgeTags(testCtx, &mockClient, testLoginURL, testRepo, "0m", "[\\s\\S]*", 0)
		worker.StopDispatcher()
		assert.Equal(5, deletedTags, "Number of deleted elements should be 5")
		assert.Equal(nil, err, "Error should be nil")
		mockClient.AssertExpectations(t)
	})
	// Thirteenth test, if an there is a 404 error while deleting a tag an error should not be returned.
	t.Run("DeleteNotFoundErrorTest", func(t *testing.T) {
		assert := assert.New(t)
		mockClient := mocks.AcrCLIClientInterface{}
		worker.StartDispatcher(testCtx, &wg, &mockClient, 6)
<<<<<<< HEAD
		mockClient.On("GetAcrTags", testCtx, testRepo, "timedesc", "").Return(OneTagResult, nil).Once()
		mockClient.On("GetAcrTags", testCtx, testRepo, "timedesc", "latest").Return(nil, nil).Once()
=======
		mockClient.On("GetAcrTags", testCtx, testRepo, "", "").Return(OneTagResult, nil).Once()
>>>>>>> 104a71f3
		mockClient.On("DeleteAcrTag", testCtx, testRepo, "latest").Return(&notFoundResponse, errors.New("not found")).Once()
		deletedTags, err := purgeTags(testCtx, &mockClient, testLoginURL, testRepo, "0m", "^la.*", 0)
		worker.StopDispatcher()
		// If it is not found it can be assumed deleted.
		assert.Equal(1, deletedTags, "Number of deleted elements should be 1")
		assert.Equal(nil, err, "Error should be nil")
		mockClient.AssertExpectations(t)
	})
	// Fourteenth test, if an error (other than a 404 error) occurs during delete, an error should be returned.
	t.Run("DeleteErrorTest", func(t *testing.T) {
		assert := assert.New(t)
		mockClient := mocks.AcrCLIClientInterface{}
		worker.StartDispatcher(testCtx, &wg, &mockClient, 6)
		mockClient.On("GetAcrTags", testCtx, testRepo, "timedesc", "").Return(OneTagResult, nil).Once()
		mockClient.On("DeleteAcrTag", testCtx, testRepo, "latest").Return(nil, errors.New("error during delete")).Once()
		deletedTags, err := purgeTags(testCtx, &mockClient, testLoginURL, testRepo, "0m", "^la.*", 0)
		worker.StopDispatcher()
		assert.Equal(-1, deletedTags, "Number of deleted elements should be -1")
		assert.NotEqual(nil, err, "Error should not be nil")
		mockClient.AssertExpectations(t)
	})
	t.Run("Keep 1 tag", func(t *testing.T) {
		assert := assert.New(t)
		mockClient := mocks.AcrCLIClientInterface{}
		worker.StartDispatcher(testCtx, &wg, &mockClient, 6)
		mockClient.On("GetAcrTags", testCtx, testRepo, "timedesc", "").Return(FourTagsResult, nil).Once()
		mockClient.On("GetAcrTags", testCtx, testRepo, "timedesc", "v4").Return(EmptyListTagsResult, nil).Once()
		mockClient.On("DeleteAcrTag", testCtx, testRepo, "v2").Return(&deletedResponse, nil).Once()
		mockClient.On("DeleteAcrTag", testCtx, testRepo, "v3").Return(&deletedResponse, nil).Once()
		mockClient.On("DeleteAcrTag", testCtx, testRepo, "v4").Return(&deletedResponse, nil).Once()
		deletedTags, err := purgeTags(testCtx, &mockClient, testLoginURL, testRepo, "0m", "[\\s\\S]*", 1)
		worker.StopDispatcher()
		assert.Equal(3, deletedTags, "Number of deleted elements should be 3")
		assert.Equal(nil, err, "Error should be nil")
		mockClient.AssertExpectations(t)
	})
	t.Run("Keep 1 tag when repo filter doesn't match all results", func(t *testing.T) {
		assert := assert.New(t)
		mockClient := mocks.AcrCLIClientInterface{}
		worker.StartDispatcher(testCtx, &wg, &mockClient, 6)
		mockClient.On("GetAcrTags", testCtx, testRepo, "timedesc", "").Return(FourTagsWithRepoFilterMatch, nil).Once()
		mockClient.On("GetAcrTags", testCtx, testRepo, "timedesc", "v2").Return(EmptyListTagsResult, nil).Once()
		mockClient.On("DeleteAcrTag", testCtx, testRepo, "v1-c").Return(&deletedResponse, nil).Once()
		mockClient.On("DeleteAcrTag", testCtx, testRepo, "v1-b").Return(&deletedResponse, nil).Once()
		deletedTags, err := purgeTags(testCtx, &mockClient, testLoginURL, testRepo, "0m", "v1-.*", 1)
		worker.StopDispatcher()
		assert.Equal(2, deletedTags, "Number of deleted elements should be 2")
		assert.Equal(nil, err, "Error should be nil")
		mockClient.AssertExpectations(t)
	})
	t.Run("Keep 1 tag when repo filter doesn't match all results and not all results match due to ago filter", func(t *testing.T) {
		assert := assert.New(t)
		mockClient := mocks.AcrCLIClientInterface{}
		worker.StartDispatcher(testCtx, &wg, &mockClient, 6)
		mockClient.On("GetAcrTags", testCtx, testRepo, "timedesc", "").Return(FourTagsWithRepoFilterMatch, nil).Once()
		mockClient.On("GetAcrTags", testCtx, testRepo, "timedesc", "v2").Return(EmptyListTagsResult, nil).Once()
		mockClient.On("DeleteAcrTag", testCtx, testRepo, "v1-c").Return(&deletedResponse, nil).Once()
		deletedTags, err := purgeTags(testCtx, &mockClient, testLoginURL, testRepo, "30m", "v1-.*", 1)
		worker.StopDispatcher()
		assert.Equal(1, deletedTags, "Number of deleted elements should be 1")
		assert.Equal(nil, err, "Error should be nil")
		mockClient.AssertExpectations(t)
	})
}

// TestPurgeManifests contains the tests for the purgeDanglingManifests method, it is invoked when the --untagged flag is set
// and the --dry-run flag is not set
func TestPurgeManifests(t *testing.T) {
	// First test if repository is not known purgeDanglingManifests should only call GetAcrManifests once and return no error
	t.Run("RepositoryNotFoundTest", func(t *testing.T) {
		assert := assert.New(t)
		mockClient := &mocks.AcrCLIClientInterface{}
		mockClient.On("GetAcrManifests", testCtx, testRepo, "", "").Return(notFoundManifestResponse, errors.New("testRepo not found")).Once()
		deletedTags, err := purgeDanglingManifests(testCtx, mockClient, testLoginURL, testRepo)
		assert.Equal(0, deletedTags, "Number of deleted elements should be 0")
		assert.Equal(nil, err, "Error should be nil")
		mockClient.AssertExpectations(t)
	})
	// Second test if there is an error (different to a 404 error) getting the first set of manifests an error should be returned.
	t.Run("GetAcrManifestsErrorTest", func(t *testing.T) {
		assert := assert.New(t)
		mockClient := &mocks.AcrCLIClientInterface{}
		mockClient.On("GetAcrManifests", testCtx, testRepo, "", "").Return(nil, errors.New("unauthorized")).Once()
		deletedTags, err := purgeDanglingManifests(testCtx, mockClient, testLoginURL, testRepo)
		assert.Equal(-1, deletedTags, "Number of deleted elements should be -1")
		assert.NotEqual(nil, err, "Error should not be nil")
		mockClient.AssertExpectations(t)
	})
	// Third test, no manifest shoud be deleted, if all the manifests have at least one tag they should not be deleted,
	// so no DeleteManifest calls should be made.
	t.Run("NoDeletionManifestTest", func(t *testing.T) {
		assert := assert.New(t)
		mockClient := &mocks.AcrCLIClientInterface{}
		mockClient.On("GetAcrManifests", testCtx, testRepo, "", "").Return(singleManifestV2WithTagsResult, nil).Once()
		mockClient.On("GetAcrManifests", testCtx, testRepo, "", "sha:abc").Return(EmptyListManifestsResult, nil).Once()
		deletedTags, err := purgeDanglingManifests(testCtx, mockClient, testLoginURL, testRepo)
		assert.Equal(0, deletedTags, "Number of deleted elements should be 0")
		assert.Equal(nil, err, "Error should be nil")
		mockClient.AssertExpectations(t)
	})
	// Fourth test if there is an error (different to a 404 error) getting the second set of manifests an error should be returned.
	t.Run("GetAcrManifestsErrorTest", func(t *testing.T) {
		assert := assert.New(t)
		mockClient := &mocks.AcrCLIClientInterface{}
		mockClient.On("GetAcrManifests", testCtx, testRepo, "", "").Return(singleManifestV2WithTagsResult, nil).Once()
		mockClient.On("GetAcrManifests", testCtx, testRepo, "", "sha:abc").Return(nil, errors.New("error getting manifests")).Once()
		deletedTags, err := purgeDanglingManifests(testCtx, mockClient, testLoginURL, testRepo)
		assert.Equal(-1, deletedTags, "Number of deleted elements should be -1")
		assert.NotEqual(nil, err, "Error should not be nil")
		mockClient.AssertExpectations(t)
	})
	// The following tests involve multiarch manifests
	// Fifth test, if there is an error while getting the multiarch manifest an error should be returned.
	t.Run("MultiArchErrorGettingManifestTest", func(t *testing.T) {
		assert := assert.New(t)
		mockClient := &mocks.AcrCLIClientInterface{}
		mockClient.On("GetAcrManifests", testCtx, testRepo, "", "").Return(singleMultiArchWithTagsResult, nil).Once()
		mockClient.On("GetManifest", testCtx, testRepo, "sha:356").Return(nil, errors.New("error getting manifest")).Once()
		deletedTags, err := purgeDanglingManifests(testCtx, mockClient, testLoginURL, testRepo)
		assert.Equal(-1, deletedTags, "Number of deleted elements should be -1")
		assert.NotEqual(nil, err, "Error not should be nil")
		mockClient.AssertExpectations(t)
	})
	// Sixth test, if a MultiArch manifest returns an invalid JSON an error should be returned.
	t.Run("MultiArchInvalidJsonTest", func(t *testing.T) {
		assert := assert.New(t)
		mockClient := &mocks.AcrCLIClientInterface{}
		mockClient.On("GetAcrManifests", testCtx, testRepo, "", "").Return(singleMultiArchWithTagsResult, nil).Once()
		mockClient.On("GetManifest", testCtx, testRepo, "sha:356").Return([]byte("invalid manifest"), nil).Once()
		deletedTags, err := purgeDanglingManifests(testCtx, mockClient, testLoginURL, testRepo)
		assert.Equal(-1, deletedTags, "Number of deleted elements should be -1")
		assert.NotEqual(nil, err, "Error not should be nil")
		mockClient.AssertExpectations(t)
	})
	// The following tests involve deleting manifests.
	// Seventh test, there are three manifests split into two GetAcrManifests calls, and one is linked to a tag so there should
	// only be 2 deletions, hence the 2 DeleteManifest calls
	t.Run("DeleteTwoManifestsTest", func(t *testing.T) {
		assert := assert.New(t)
		mockClient := &mocks.AcrCLIClientInterface{}
		worker.StartDispatcher(testCtx, &wg, mockClient, 6)
		mockClient.On("GetAcrManifests", testCtx, testRepo, "", "").Return(singleManifestV2WithTagsResult, nil).Once()
		mockClient.On("GetAcrManifests", testCtx, testRepo, "", "sha:abc").Return(doubleManifestV2WithoutTagsResult, nil).Once()
		mockClient.On("GetAcrManifests", testCtx, testRepo, "", "sha:234").Return(EmptyListManifestsResult, nil).Once()
		mockClient.On("DeleteManifest", testCtx, testRepo, "sha:123").Return(nil, nil).Once()
		mockClient.On("DeleteManifest", testCtx, testRepo, "sha:234").Return(nil, nil).Once()
		deletedTags, err := purgeDanglingManifests(testCtx, mockClient, testLoginURL, testRepo)
		worker.StopDispatcher()
		assert.Equal(2, deletedTags, "Number of deleted elements should be 2")
		assert.Equal(nil, err, "Error should be nil")
		mockClient.AssertExpectations(t)
	})
	// Eighth test, if there is an error while deleting the manifest but it is a 404 the manifest can be assumed deleted and there should
	// be no error.
	t.Run("ErrorManifestDeleteNotFoundTest", func(t *testing.T) {
		assert := assert.New(t)
		mockClient := &mocks.AcrCLIClientInterface{}
		worker.StartDispatcher(testCtx, &wg, mockClient, 6)
		mockClient.On("GetAcrManifests", testCtx, testRepo, "", "").Return(singleManifestV2WithTagsResult, nil).Once()
		mockClient.On("GetAcrManifests", testCtx, testRepo, "", "sha:abc").Return(doubleManifestV2WithoutTagsResult, nil).Once()
		mockClient.On("GetAcrManifests", testCtx, testRepo, "", "sha:234").Return(EmptyListManifestsResult, nil).Once()
		mockClient.On("DeleteManifest", testCtx, testRepo, "sha:123").Return(nil, nil).Once()
		mockClient.On("DeleteManifest", testCtx, testRepo, "sha:234").Return(&notFoundResponse, errors.New("manifest not found")).Once()
		deletedTags, err := purgeDanglingManifests(testCtx, mockClient, testLoginURL, testRepo)
		worker.StopDispatcher()
		assert.Equal(2, deletedTags, "Number of deleted elements should be 2")
		assert.Equal(nil, err, "Error should be nil")
		mockClient.AssertExpectations(t)
	})
	// Ninth, if there is an error while deleting a manifest and it is different that a 404 error an error should be returned.
	t.Run("ErrorManifestDeleteTest", func(t *testing.T) {
		assert := assert.New(t)
		mockClient := &mocks.AcrCLIClientInterface{}
		worker.StartDispatcher(testCtx, &wg, mockClient, 6)
		mockClient.On("GetAcrManifests", testCtx, testRepo, "", "").Return(singleManifestV2WithTagsResult, nil).Once()
		mockClient.On("GetAcrManifests", testCtx, testRepo, "", "sha:abc").Return(doubleManifestV2WithoutTagsResult, nil).Once()
		mockClient.On("GetAcrManifests", testCtx, testRepo, "", "sha:234").Return(EmptyListManifestsResult, nil).Once()
		mockClient.On("DeleteManifest", testCtx, testRepo, "sha:123").Return(nil, nil).Once()
		mockClient.On("DeleteManifest", testCtx, testRepo, "sha:234").Return(nil, errors.New("error deleting manifest")).Once()
		deletedTags, err := purgeDanglingManifests(testCtx, mockClient, testLoginURL, testRepo)
		worker.StopDispatcher()
		assert.Equal(-1, deletedTags, "Number of deleted elements should be -1")
		assert.NotEqual(nil, err, "Error should not be nil")
		mockClient.AssertExpectations(t)
	})
	// Tenth test, if there is an error while deleting a manifest and it is different that a 404 error an error should be returned.
	// similar to the previous test but the error occurs in the second manifest that should be deleted.
	t.Run("ErrorManifestDelete2Test", func(t *testing.T) {
		assert := assert.New(t)
		mockClient := &mocks.AcrCLIClientInterface{}
		worker.StartDispatcher(testCtx, &wg, mockClient, 6)
		mockClient.On("GetAcrManifests", testCtx, testRepo, "", "").Return(singleManifestV2WithTagsResult, nil).Once()
		mockClient.On("GetAcrManifests", testCtx, testRepo, "", "sha:abc").Return(doubleManifestV2WithoutTagsResult, nil).Once()
		mockClient.On("GetAcrManifests", testCtx, testRepo, "", "sha:234").Return(EmptyListManifestsResult, nil).Once()
		mockClient.On("DeleteManifest", testCtx, testRepo, "sha:123").Return(nil, errors.New("error deleting manifest")).Once()
		deletedTags, err := purgeDanglingManifests(testCtx, mockClient, testLoginURL, testRepo)
		worker.StopDispatcher()
		assert.Equal(-1, deletedTags, "Number of deleted elements should be -1")
		assert.NotEqual(nil, err, "Error should not be nil")
		mockClient.AssertExpectations(t)
	})
	// Eleventh, there are three manifests, two of them have no tags, but one belongs to a multiarch image that has tags so it
	// should not be deleted, only one call to DeleteManifest should be made because the manifest that does not belong to the
	// multiarch manifest and has no tags should be deleted.
	t.Run("MultiArchDeleteTest", func(t *testing.T) {
		assert := assert.New(t)
		mockClient := &mocks.AcrCLIClientInterface{}
		worker.StartDispatcher(testCtx, &wg, mockClient, 6)
		mockClient.On("GetAcrManifests", testCtx, testRepo, "", "").Return(singleMultiArchWithTagsResult, nil).Once()
		mockClient.On("GetManifest", testCtx, testRepo, "sha:356").Return(multiArchBytes, nil).Once()
		mockClient.On("GetAcrManifests", testCtx, testRepo, "", "sha:356").Return(doubleManifestV2WithoutTagsResult, nil).Once()
		mockClient.On("GetAcrManifests", testCtx, testRepo, "", "sha:234").Return(EmptyListManifestsResult, nil).Once()
		mockClient.On("DeleteManifest", testCtx, testRepo, "sha:234").Return(nil, nil).Once()
		deletedTags, err := purgeDanglingManifests(testCtx, mockClient, testLoginURL, testRepo)
		worker.StopDispatcher()
		assert.Equal(1, deletedTags, "Number of deleted elements should be 1")
		assert.Equal(nil, err, "Error should be nil")
		mockClient.AssertExpectations(t)
	})
}

// TestDryRun contains the tests for the dryRunPurge method, it is called when the --dry-run flag is set.
func TestDryRun(t *testing.T) {
	// First test if repository is not know DryRun should not return an error, and there should not be any tags or manifest deleted.
	t.Run("RepositoryNotFoundTest", func(t *testing.T) {
		assert := assert.New(t)
		mockClient := &mocks.AcrCLIClientInterface{}
		mockClient.On("GetAcrManifests", testCtx, testRepo, "", "").Return(notFoundManifestResponse, errors.New("testRepo not found")).Once()
		mockClient.On("GetAcrTags", testCtx, testRepo, "timedesc", "").Return(notFoundTagResponse, errors.New("testRepo not found")).Once()
		mockClient.On("GetAcrTags", testCtx, testRepo, "", "").Return(notFoundTagResponse, errors.New("testRepo not found")).Once()
		deletedTags, deletedManifests, err := dryRunPurge(testCtx, mockClient, testLoginURL, testRepo, "1d", "[\\s\\S]*", true, 0)
		assert.Equal(0, deletedTags, "Number of deleted elements should be 0")
		assert.Equal(0, deletedManifests, "Number of deleted elements should be 0")
		assert.Equal(nil, err, "Error should be nil")
		mockClient.AssertExpectations(t)
	})
	// Second test, if an invalid duration is passed an error should be returned, and the invalid counters should be returned.
	t.Run("InvalidDurationTest", func(t *testing.T) {
		assert := assert.New(t)
		mockClient := &mocks.AcrCLIClientInterface{}
		deletedTags, deletedManifests, err := dryRunPurge(testCtx, mockClient, testLoginURL, testRepo, "0e", "[\\s\\S]*", true, 0)
		assert.Equal(-1, deletedTags, "Number of deleted elements should be -1")
		assert.Equal(-1, deletedManifests, "Number of deleted elements should be 0")
		assert.NotEqual(nil, err, "Error should not be nil")
		mockClient.AssertExpectations(t)
	})
	// Third test, if there is an invalid regex an error should be returned as well as the invalid counters.
	t.Run("InvalidRegexTest", func(t *testing.T) {
		assert := assert.New(t)
		mockClient := &mocks.AcrCLIClientInterface{}
		deletedTags, deletedManifests, err := dryRunPurge(testCtx, mockClient, testLoginURL, testRepo, "0m", "[", true, 0)
		assert.Equal(-1, deletedTags, "Number of deleted elements should be -1")
		assert.Equal(-1, deletedManifests, "Number of deleted elements should be 0")
		assert.NotEqual(nil, err, "Error should be nil")
		mockClient.AssertExpectations(t)
	})
	// Fourth test, there are 4 tags that should be deleted, note how there are no DeleteAcrTag calls because this is a dry-run.
	t.Run("FourTagDeletionDryRunTest", func(t *testing.T) {
		assert := assert.New(t)
		mockClient := &mocks.AcrCLIClientInterface{}
<<<<<<< HEAD
		mockClient.On("GetAcrTags", testCtx, testRepo, "timedesc", "").Return(FourTagsResult, nil).Once()
		mockClient.On("GetAcrTags", testCtx, testRepo, "timedesc", "v4").Return(EmptyListTagsResult, nil).Once()
		deletedTags, deletedManifests, err := dryRunPurge(testCtx, mockClient, testLoginURL, testRepo, "0m", "[\\s\\S]*", false, 0)
=======
		mockClient.On("GetAcrTags", testCtx, testRepo, "", "").Return(FourTagsResult, nil).Once()
		deletedTags, deletedManifests, err := dryRunPurge(testCtx, mockClient, testLoginURL, testRepo, "0m", "[\\s\\S]*", false)
>>>>>>> 104a71f3
		assert.Equal(4, deletedTags, "Number of deleted elements should be 4")
		assert.Equal(0, deletedManifests, "Number of deleted elements should be 0")
		assert.Equal(nil, err, "Error should be nil")
		mockClient.AssertExpectations(t)
	})
	// Fifth test, if there is an error on the first GetAcrTags call (different to a 404) an error should be returned.
	t.Run("GetAcrTagsErrorTest", func(t *testing.T) {
		assert := assert.New(t)
		mockClient := &mocks.AcrCLIClientInterface{}
		mockClient.On("GetAcrTags", testCtx, testRepo, "timedesc", "").Return(nil, errors.New("error fetching tags")).Once()
		deletedTags, deletedManifests, err := dryRunPurge(testCtx, mockClient, testLoginURL, testRepo, "0m", "[\\s\\S]*", false, 0)
		assert.Equal(-1, deletedTags, "Number of deleted elements should be -1")
		assert.Equal(-1, deletedManifests, "Number of deleted elements should be -1")
		assert.NotEqual(nil, err, "Error should not be nil")
		mockClient.AssertExpectations(t)
	})
	// Sixth test, if there is an error on the second GetAcrTags call (different to a 404) an error should be returned.
	t.Run("GetAcrTagsError2Test", func(t *testing.T) {
		assert := assert.New(t)
		mockClient := &mocks.AcrCLIClientInterface{}
<<<<<<< HEAD
		mockClient.On("GetAcrTags", testCtx, testRepo, "timedesc", "").Return(FourTagsResult, nil).Once()
		mockClient.On("GetAcrTags", testCtx, testRepo, "timedesc", "v4").Return(nil, errors.New("error fetching tags")).Once()
		deletedTags, deletedManifests, err := dryRunPurge(testCtx, mockClient, testLoginURL, testRepo, "0m", "[\\s\\S]*", false, 0)
=======
		mockClient.On("GetAcrTags", testCtx, testRepo, "", "").Return(nil, errors.New("error fetching tags")).Once()
		deletedTags, deletedManifests, err := dryRunPurge(testCtx, mockClient, testLoginURL, testRepo, "0m", "[\\s\\S]*", false)
>>>>>>> 104a71f3
		assert.Equal(-1, deletedTags, "Number of deleted elements should be -1")
		assert.Equal(-1, deletedManifests, "Number of deleted elements should be -1")
		assert.NotEqual(nil, err, "Error should not be nil")
		mockClient.AssertExpectations(t)
	})
	// Seventh test, if there is an error on the first GetAcrManifests call (different to a 404) an error should be returned.
	t.Run("GetAcrManifestsErrorTest", func(t *testing.T) {
		assert := assert.New(t)
		mockClient := &mocks.AcrCLIClientInterface{}
		mockClient.On("GetAcrTags", testCtx, testRepo, "timedesc", "").Return(EmptyListTagsResult, nil).Once()
		mockClient.On("GetAcrTags", testCtx, testRepo, "", "").Return(EmptyListTagsResult, nil).Once()
		mockClient.On("GetAcrManifests", testCtx, testRepo, "", "").Return(nil, errors.New("testRepo not found")).Once()
		deletedTags, deletedManifests, err := dryRunPurge(testCtx, mockClient, testLoginURL, testRepo, "0m", "[\\s\\S]*", true, 0)
		assert.Equal(-1, deletedTags, "Number of deleted elements should be -1")
		assert.Equal(-1, deletedManifests, "Number of deleted elements should be -1")
		assert.NotEqual(nil, err, "Error should not be nil")
		mockClient.AssertExpectations(t)
	})
	// Eighth test, if there is an error on the second GetAcrManifests call (different to a 404) an error should be returned.
	t.Run("GetAcrManifestsError2Test", func(t *testing.T) {
		assert := assert.New(t)
		mockClient := &mocks.AcrCLIClientInterface{}
		mockClient.On("GetAcrTags", testCtx, testRepo, "timedesc", "").Return(EmptyListTagsResult, nil).Once()
		mockClient.On("GetAcrTags", testCtx, testRepo, "", "").Return(nil, errors.New("error fetching tags")).Once()
		deletedTags, deletedManifests, err := dryRunPurge(testCtx, mockClient, testLoginURL, testRepo, "0m", "[\\s\\S]*", true, 0)
		assert.Equal(-1, deletedTags, "Number of deleted elements should be -1")
		assert.Equal(-1, deletedManifests, "Number of deleted elements should be -1")
		assert.NotEqual(nil, err, "Error should not be nil")
		mockClient.AssertExpectations(t)
	})
	// Ninth test, if there is a GetManifest error for the MultiArch scenario an error should be returned.
	t.Run("MultiArchGetManifestErrorTest", func(t *testing.T) {
		assert := assert.New(t)
		mockClient := &mocks.AcrCLIClientInterface{}
<<<<<<< HEAD
		mockClient.On("GetAcrTags", testCtx, testRepo, "", "").Return(FourTagsResult, nil).Once()
		mockClient.On("GetAcrTags", testCtx, testRepo, "timedesc", "").Return(FourTagsResult, nil).Once()
		mockClient.On("GetAcrTags", testCtx, testRepo, "", "v4").Return(EmptyListTagsResult, nil).Once()
		mockClient.On("GetAcrTags", testCtx, testRepo, "timedesc", "v4").Return(EmptyListTagsResult, nil).Once()
=======
		mockClient.On("GetAcrTags", testCtx, testRepo, "", "").Return(FourTagsResult, nil).Twice()
		mockClient.On("GetAcrTags", testCtx, testRepo, "", "v4").Return(EmptyListTagsResult, nil).Once()
>>>>>>> 104a71f3
		mockClient.On("GetAcrManifests", testCtx, testRepo, "", "").Return(singleMultiArchWithTagsResult, nil).Once()
		mockClient.On("GetManifest", testCtx, testRepo, "sha:356").Return(nil, errors.New("error getting manifest")).Once()
		deletedTags, deletedManifests, err := dryRunPurge(testCtx, mockClient, testLoginURL, testRepo, "0m", "^lat.*", true, 0)
		assert.Equal(-1, deletedTags, "Number of deleted elements should be -1")
		assert.Equal(-1, deletedManifests, "Number of deleted elements should be -1")
		assert.NotEqual(nil, err, "Error should not be nil")
		mockClient.AssertExpectations(t)
	})
	// Tenth test, if the returned multiarch manifest json is invalid an error should be returned.
	t.Run("MultiArchInvalidJSONTest", func(t *testing.T) {
		assert := assert.New(t)
		mockClient := &mocks.AcrCLIClientInterface{}
<<<<<<< HEAD
		mockClient.On("GetAcrTags", testCtx, testRepo, "timedesc", "").Return(FourTagsResult, nil).Once()
		mockClient.On("GetAcrTags", testCtx, testRepo, "timedesc", "v4").Return(EmptyListTagsResult, nil).Once()
		mockClient.On("GetAcrTags", testCtx, testRepo, "", "").Return(FourTagsResult, nil).Once()
=======
		mockClient.On("GetAcrTags", testCtx, testRepo, "", "").Return(FourTagsResult, nil).Twice()
>>>>>>> 104a71f3
		mockClient.On("GetAcrTags", testCtx, testRepo, "", "v4").Return(EmptyListTagsResult, nil).Once()
		mockClient.On("GetAcrManifests", testCtx, testRepo, "", "").Return(singleMultiArchWithTagsResult, nil).Once()
		mockClient.On("GetManifest", testCtx, testRepo, "sha:356").Return([]byte("invalid json"), nil).Once()
		deletedTags, deletedManifests, err := dryRunPurge(testCtx, mockClient, testLoginURL, testRepo, "0m", "^lat.*", true, 0)
		assert.Equal(-1, deletedTags, "Number of deleted elements should be -1")
		assert.Equal(-1, deletedManifests, "Number of deleted elements should be -1")
		assert.NotEqual(nil, err, "Error should not be nil")
		mockClient.AssertExpectations(t)
	})
	// Eleventh test, error on the fourth getAcrTags, an error should be returned
	t.Run("MultiArchGetAcrTagsErrorTest", func(t *testing.T) {
		assert := assert.New(t)
		mockClient := &mocks.AcrCLIClientInterface{}
<<<<<<< HEAD
		mockClient.On("GetAcrTags", testCtx, testRepo, "timedesc", "").Return(FourTagsResult, nil).Once()
		mockClient.On("GetAcrTags", testCtx, testRepo, "timedesc", "v4").Return(nil, errors.New("error fetching tags")).Once()
		deletedTags, deletedManifests, err := dryRunPurge(testCtx, mockClient, testLoginURL, testRepo, "0m", "^lat.*", true, 0)
=======
		mockClient.On("GetAcrTags", testCtx, testRepo, "", "").Return(FourTagsResult, nil).Twice()
		mockClient.On("GetAcrTags", testCtx, testRepo, "", "v4").Return(nil, errors.New("error fetching tags")).Once()
		deletedTags, deletedManifests, err := dryRunPurge(testCtx, mockClient, testLoginURL, testRepo, "0m", "^lat.*", true)
>>>>>>> 104a71f3
		assert.Equal(-1, deletedTags, "Number of deleted elements should be -1")
		assert.Equal(-1, deletedManifests, "Number of deleted elements should be -1")
		assert.NotEqual(nil, err, "Error should be nil")
		mockClient.AssertExpectations(t)
	})
	// Twelfth test, if there is an error during the second call of GetAcrManifests an error should be returned.
	t.Run("MultiArchGetAcrTagsError2Test", func(t *testing.T) {
		assert := assert.New(t)
		mockClient := &mocks.AcrCLIClientInterface{}
<<<<<<< HEAD
		mockClient.On("GetAcrTags", testCtx, testRepo, "", "").Return(FourTagsResult, nil).Once()
		mockClient.On("GetAcrTags", testCtx, testRepo, "timedesc", "").Return(FourTagsResult, nil).Once()
=======
		mockClient.On("GetAcrTags", testCtx, testRepo, "", "").Return(FourTagsResult, nil).Twice()
>>>>>>> 104a71f3
		mockClient.On("GetAcrTags", testCtx, testRepo, "", "v4").Return(EmptyListTagsResult, nil).Once()
		mockClient.On("GetAcrTags", testCtx, testRepo, "timedesc", "v4").Return(EmptyListTagsResult, nil).Once()
		mockClient.On("GetAcrManifests", testCtx, testRepo, "", "").Return(singleMultiArchWithTagsResult, nil).Once()
		mockClient.On("GetManifest", testCtx, testRepo, "sha:356").Return(multiArchBytes, nil).Once()
		mockClient.On("GetAcrManifests", testCtx, testRepo, "", "sha:356").Return(nil, errors.New("error fetching manifests")).Once()
		deletedTags, deletedManifests, err := dryRunPurge(testCtx, mockClient, testLoginURL, testRepo, "0m", "^lat.*", true, 0)
		assert.Equal(-1, deletedTags, "Number of deleted elements should be -1")
		assert.Equal(-1, deletedManifests, "Number of deleted elements should be -1")
		assert.NotEqual(nil, err, "Error should be nil")
		mockClient.AssertExpectations(t)
	})
	// Thirteenth test, one image that has no tags belongs to a multiarch image that has tags so it should not be deleted, but there is one manifest
	// that should be deleted,
	t.Run("MultiArchDryRunTest", func(t *testing.T) {
		assert := assert.New(t)
		mockClient := &mocks.AcrCLIClientInterface{}
<<<<<<< HEAD
		mockClient.On("GetAcrTags", testCtx, testRepo, "", "").Return(FourTagsResult, nil).Once()
		mockClient.On("GetAcrTags", testCtx, testRepo, "timedesc", "").Return(FourTagsResult, nil).Once()
		mockClient.On("GetAcrTags", testCtx, testRepo, "", "v4").Return(EmptyListTagsResult, nil).Once()
		mockClient.On("GetAcrTags", testCtx, testRepo, "timedesc", "v4").Return(EmptyListTagsResult, nil).Once()
=======
		mockClient.On("GetAcrTags", testCtx, testRepo, "", "").Return(FourTagsResult, nil).Twice()
		mockClient.On("GetAcrTags", testCtx, testRepo, "", "v4").Return(EmptyListTagsResult, nil).Once()
>>>>>>> 104a71f3
		mockClient.On("GetAcrManifests", testCtx, testRepo, "", "").Return(singleMultiArchWithTagsResult, nil).Once()
		mockClient.On("GetManifest", testCtx, testRepo, "sha:356").Return(multiArchBytes, nil).Once()
		mockClient.On("GetAcrManifests", testCtx, testRepo, "", "sha:356").Return(doubleManifestV2WithoutTagsResult, nil).Once()
		mockClient.On("GetAcrManifests", testCtx, testRepo, "", "sha:234").Return(EmptyListManifestsResult, nil).Once()
		deletedTags, deletedManifests, err := dryRunPurge(testCtx, mockClient, testLoginURL, testRepo, "0m", "^lat.*", true, 0)
		assert.Equal(0, deletedTags, "Number of deleted elements should be 0")
		assert.Equal(1, deletedManifests, "Number of deleted elements should be 1")
		assert.Equal(nil, err, "Error should be nil")
		mockClient.AssertExpectations(t)
	})
	t.Run("Keep 1 tag", func(t *testing.T) {
		assert := assert.New(t)
		mockClient := &mocks.AcrCLIClientInterface{}
		mockClient.On("GetAcrTags", testCtx, testRepo, "timedesc", "").Return(FourTagsResult, nil).Once()
		mockClient.On("GetAcrTags", testCtx, testRepo, "timedesc", "v4").Return(EmptyListTagsResult, nil).Once()
		deletedTags, deletedManifests, err := dryRunPurge(testCtx, mockClient, testLoginURL, testRepo, "0m", "[\\s\\S]*", false, 1)
		assert.Equal(3, deletedTags, "Number of deleted elements should be 3")
		assert.Equal(0, deletedManifests, "Number of deleted elements should be 0")
		assert.Equal(nil, err, "Error should be nil")
		mockClient.AssertExpectations(t)
	})
	t.Run("Keep more tags than result will keep all", func(t *testing.T) {
		assert := assert.New(t)
		mockClient := &mocks.AcrCLIClientInterface{}
		mockClient.On("GetAcrTags", testCtx, testRepo, "timedesc", "").Return(FourTagsResult, nil).Once()
		mockClient.On("GetAcrTags", testCtx, testRepo, "timedesc", "v4").Return(EmptyListTagsResult, nil).Once()
		deletedTags, deletedManifests, err := dryRunPurge(testCtx, mockClient, testLoginURL, testRepo, "0m", "[\\s\\S]*", false, 5)
		assert.Equal(0, deletedTags, "Number of deleted elements should be 0")
		assert.Equal(0, deletedManifests, "Number of deleted elements should be 0")
		assert.Equal(nil, err, "Error should be nil")
		mockClient.AssertExpectations(t)
	})
	t.Run("Keeping more tags than page size will keep the requested size", func(t *testing.T) {
		assert := assert.New(t)
		mockClient := &mocks.AcrCLIClientInterface{}
		mockClient.On("GetAcrTags", testCtx, testRepo, "timedesc", "").Return(FourTagsResult, nil).Once()
		mockClient.On("GetAcrTags", testCtx, testRepo, "timedesc", "v4").Return(FourTagsWithRepoFilterMatch, nil).Once()
		mockClient.On("GetAcrTags", testCtx, testRepo, "timedesc", "v2").Return(EmptyListTagsResult, nil).Once()
		deletedTags, deletedManifests, err := dryRunPurge(testCtx, mockClient, testLoginURL, testRepo, "0m", "[\\s\\S]*", false, 5)
		assert.Equal(3, deletedTags, "Number of deleted elements should be 3")
		assert.Equal(0, deletedManifests, "Number of deleted elements should be 0")
		assert.Equal(nil, err, "Error should be nil")
		mockClient.AssertExpectations(t)
	})
}

// TestGetRepositoryAndTagRegex returns the repository and the regex from a string in the form <repository>:<regex filter>
func TestGetRepositoryAndTagRegex(t *testing.T) {
	// First test normal functionality
	t.Run("NormalFunctionalityTest", func(t *testing.T) {
		assert := assert.New(t)
		testString := "foo:bar"
		repository, filter, err := getRepositoryAndTagRegex(testString)
		assert.Equal("foo", repository)
		assert.Equal("bar", filter)
		assert.Equal(nil, err, "Error should be nil")
	})
	// Second test no colon
	t.Run("NoColonTest", func(t *testing.T) {
		assert := assert.New(t)
		testString := "foo"
		repository, filter, err := getRepositoryAndTagRegex(testString)
		assert.Equal("", repository)
		assert.Equal("", filter)
		assert.NotEqual(nil, err, "Error should not be nil")
	})
	// Third test more than one colon
	t.Run("TwoColonsTest", func(t *testing.T) {
		assert := assert.New(t)
		testString := "foo:bar:zzz"
		repository, filter, err := getRepositoryAndTagRegex(testString)
		assert.Equal("", repository)
		assert.Equal("", filter)
		assert.NotEqual(nil, err, "Error should not be nil")
	})
}

// TestGetLastTagFromResponse returns the last tag from response.
func TestGetLastTagFromResponse(t *testing.T) {

	t.Run("ReturnEmptyForNoHeaders", func(t *testing.T) {
		assert := assert.New(t)
		lastTag := getLastTagFromResponse(OneTagResult)
		assert.Equal("", lastTag)
	})

	t.Run("ReturnEmptyForNoLinkHeaders", func(t *testing.T) {
		assert := assert.New(t)
		ResultWithNoLinkHeader := &acr.RepositoryTagsType{
			Response: autorest.Response{
				Response: &http.Response{
					StatusCode: 200,
					Header:     http.Header{"testHeader": {"Test Values"}},
				},
			},
		}
		lastTag := getLastTagFromResponse(ResultWithNoLinkHeader)
		assert.Equal("", lastTag)
	})

	t.Run("ReturnEmptyForNoQueryString", func(t *testing.T) {
		assert := assert.New(t)
		ResultWithNoQuery := &acr.RepositoryTagsType{
			Response: autorest.Response{
				Response: &http.Response{
					StatusCode: 200,
					Header:     http.Header{linkHeader: {"/acr/v1/&testRepo/_tags"}}},
			},
		}
		lastTag := getLastTagFromResponse(ResultWithNoQuery)
		assert.Equal("", lastTag)
	})

	t.Run("ReturnLastTagFromHeader", func(t *testing.T) {
		assert := assert.New(t)
		lastTag := getLastTagFromResponse(OneTagResultWithNext)
		assert.Equal("latest", lastTag)
	})

	t.Run("ReturnLastWithAmpersand", func(t *testing.T) {
		assert := assert.New(t)
		lastTag := getLastTagFromResponse(OneTagResultWithAmpersand)
		assert.Equal("123&latest", lastTag)
	})

	t.Run("ReturnLastWhenQueryEndingWithLast", func(t *testing.T) {
		assert := assert.New(t)
		lastTag := getLastTagFromResponse(OneTagResultQueryEndingWithLast)
		assert.Equal("123&latest", lastTag)
	})

}

// TestParseDuration returns an extended duration from a string.
func TestParseDuration(t *testing.T) {
	tables := []struct {
		durationString string
		duration       time.Duration
		err            error
	}{
		{"15m", -15 * time.Minute, nil},
		{"1d1h3m", -25*time.Hour - 3*time.Minute, nil},
		{"3d", -3 * 24 * time.Hour, nil},
		{"", 0, io.EOF},
		{"15p", 0, errors.New("time: unknown unit p in duration 15p")},
		{"15", 0 * time.Minute, errors.New("time: missing unit in duration 15")},
	}
	assert := assert.New(t)
	for _, table := range tables {
		durationResult, errorResult := parseDuration(table.durationString)
		assert.Equal(table.duration, durationResult)
		assert.Equal(table.err, errorResult)
	}
}

// All the variables used in the tests are defined here.
var (
	testCtx          = context.Background()
	testLoginURL     = "foo.azurecr.io"
	testRepo         = "bar"
	notFoundResponse = autorest.Response{
		Response: &http.Response{
			StatusCode: 404,
		},
	}
	deletedResponse = autorest.Response{
		Response: &http.Response{
			StatusCode: 200,
		},
	}
	// Response for the GetAcrTags when the repository is not found.
	notFoundTagResponse = &acr.RepositoryTagsType{
		Response: notFoundResponse,
	}
	// Response for the GetAcrTags when there are no tags on the testRepo.
	EmptyListTagsResult = &acr.RepositoryTagsType{
		Registry:       &testLoginURL,
		ImageName:      &testRepo,
		TagsAttributes: nil,
	}
	tagName                = "latest"
	digest                 = "sha:abc"
	multiArchDigest        = "sha:356"
	deleteEnabled          = true
	deleteDisabled         = false
	lastUpdateTime         = time.Now().Add(-15 * time.Minute).UTC().Format(time.RFC3339Nano) //Creation time -15minutes from current time
	lastUpdateTime1DayAgo  = time.Now().Add(-24 * time.Hour).UTC().Format(time.RFC3339Nano)   //Creation time -1d from current time
	lastUpdateTime2DaysAgo = time.Now().Add(-48 * time.Hour).UTC().Format(time.RFC3339Nano)   //Creation time -2d from current time
	lastUpdateTime3DaysAgo = time.Now().Add(-72 * time.Hour).UTC().Format(time.RFC3339Nano)   //Creation time -3d from current time
	invalidLastUpdateTime  = "date"

	OneTagResult = &acr.RepositoryTagsType{
		Response: autorest.Response{
			Response: &http.Response{
				StatusCode: 200,
			},
		},
		Registry:  &testLoginURL,
		ImageName: &testRepo,
		TagsAttributes: &[]acr.TagAttributesBase{
			{
				Name:                 &tagName,
				LastUpdateTime:       &lastUpdateTime,
				ChangeableAttributes: &acr.ChangeableAttributes{DeleteEnabled: &deleteEnabled},
				Digest:               &digest,
			},
		},
	}

	OneTagResultWithNext = &acr.RepositoryTagsType{
		Response: autorest.Response{
			Response: &http.Response{
				StatusCode: 200,
				Header:     http.Header{linkHeader: {"</acr/v1/&testRepo/_tags?last=latest&n=3&orderby=timedesc>; rel=\"next\""}},
			},
		},
		Registry:  &testLoginURL,
		ImageName: &testRepo,
		TagsAttributes: &[]acr.TagAttributesBase{
			{
				Name:                 &tagName,
				LastUpdateTime:       &lastUpdateTime,
				ChangeableAttributes: &acr.ChangeableAttributes{DeleteEnabled: &deleteEnabled},
				Digest:               &digest,
			},
		},
	}

	OneTagResultWithAmpersand = &acr.RepositoryTagsType{
		Response: autorest.Response{
			Response: &http.Response{
				StatusCode: 200,
				Header:     http.Header{linkHeader: {"</acr/v1/&testRepo/_tags?last=123%26latest&n=3&orderby=>; rel=\"next\""}},
			},
		},
		Registry:  &testLoginURL,
		ImageName: &testRepo,
		TagsAttributes: &[]acr.TagAttributesBase{
			{
				Name:                 &tagName,
				LastUpdateTime:       &lastUpdateTime,
				ChangeableAttributes: &acr.ChangeableAttributes{DeleteEnabled: &deleteEnabled},
				Digest:               &digest,
			},
		},
	}

	OneTagResultQueryEndingWithLast = &acr.RepositoryTagsType{
		Response: autorest.Response{
			Response: &http.Response{
				StatusCode: 200,
				Header:     http.Header{linkHeader: {"</acr/v1/&testRepo/_tags?n=3&orderby=timedesc&last=123%26latest>; rel=\"next\""}},
			},
		},
		Registry:  &testLoginURL,
		ImageName: &testRepo,
		TagsAttributes: &[]acr.TagAttributesBase{
			{
				Name:                 &tagName,
				LastUpdateTime:       &lastUpdateTime,
				ChangeableAttributes: &acr.ChangeableAttributes{DeleteEnabled: &deleteEnabled},
				Digest:               &digest,
			},
		},
	}

	InvalidDateOneTagResult = &acr.RepositoryTagsType{
		Response: autorest.Response{
			Response: &http.Response{
				StatusCode: 200,
			},
		},
		Registry:  &testLoginURL,
		ImageName: &testRepo,
		TagsAttributes: &[]acr.TagAttributesBase{
			{
				Name:                 &tagName,
				LastUpdateTime:       &invalidLastUpdateTime,
				ChangeableAttributes: &acr.ChangeableAttributes{DeleteEnabled: &deleteEnabled},
				Digest:               &digest,
			},
		},
	}

	DeleteDisabledOneTagResult = &acr.RepositoryTagsType{
		Response: autorest.Response{
			Response: &http.Response{
				StatusCode: 200,
			},
		},
		Registry:  &testLoginURL,
		ImageName: &testRepo,
		TagsAttributes: &[]acr.TagAttributesBase{
			{
				Name:                 &tagName,
				LastUpdateTime:       &lastUpdateTime,
				ChangeableAttributes: &acr.ChangeableAttributes{DeleteEnabled: &deleteDisabled},
				Digest:               &digest,
			},
		},
	}
	tagName1 = "v1"
	tagName2 = "v2"
	tagName3 = "v3"
	tagName4 = "v4"

	FourTagsResult = &acr.RepositoryTagsType{
		Response: autorest.Response{
			Response: &http.Response{
				StatusCode: 200,
			},
		},
		Registry:  &testLoginURL,
		ImageName: &testRepo,
		TagsAttributes: &[]acr.TagAttributesBase{{
			Name:                 &tagName1,
			LastUpdateTime:       &lastUpdateTime,
			ChangeableAttributes: &acr.ChangeableAttributes{DeleteEnabled: &deleteEnabled},
			Digest:               &digest,
		}, {
			Name:                 &tagName2,
			LastUpdateTime:       &lastUpdateTime,
			ChangeableAttributes: &acr.ChangeableAttributes{DeleteEnabled: &deleteEnabled},
			Digest:               &digest,
		}, {
			Name:                 &tagName3,
			LastUpdateTime:       &lastUpdateTime,
			ChangeableAttributes: &acr.ChangeableAttributes{DeleteEnabled: &deleteEnabled},
			Digest:               &multiArchDigest,
		}, {
			Name:                 &tagName4,
			LastUpdateTime:       &lastUpdateTime,
			ChangeableAttributes: &acr.ChangeableAttributes{DeleteEnabled: &deleteEnabled},
			Digest:               &digest,
		}},
	}

	tagName1CommitA = "v1-a"
	tagName1CommitB = "v1-b"
	tagName1CommitC = "v1-c"

	FourTagsWithRepoFilterMatch = &acr.RepositoryTagsType{
		Registry:  &testLoginURL,
		ImageName: &testRepo,
		TagsAttributes: &[]acr.TagAttributesBase{{
			Name:                 &tagName1CommitA,
			LastUpdateTime:       &lastUpdateTime,
			ChangeableAttributes: &acr.ChangeableAttributes{DeleteEnabled: &deleteEnabled},
			Digest:               &digest,
		}, {
			Name:                 &tagName1CommitB,
			LastUpdateTime:       &lastUpdateTime1DayAgo,
			ChangeableAttributes: &acr.ChangeableAttributes{DeleteEnabled: &deleteEnabled},
			Digest:               &digest,
		}, {
			Name:                 &tagName1CommitC,
			LastUpdateTime:       &lastUpdateTime2DaysAgo,
			ChangeableAttributes: &acr.ChangeableAttributes{DeleteEnabled: &deleteEnabled},
			Digest:               &multiArchDigest,
		}, {
			Name:                 &tagName2,
			LastUpdateTime:       &lastUpdateTime3DaysAgo,
			ChangeableAttributes: &acr.ChangeableAttributes{DeleteEnabled: &deleteEnabled},
			Digest:               &digest,
		}},
	}

	// Response for the GetAcrManifests when the repository is not found.
	notFoundManifestResponse = &acr.Manifests{
		Response: notFoundResponse,
	}
	// Response for the GetAcrManifests when there are no manifests on the testRepo.
	EmptyListManifestsResult = &acr.Manifests{
		Registry:            &testLoginURL,
		ImageName:           &testRepo,
		ManifestsAttributes: nil,
	}
	dockerV2MediaType     = "application/vnd.docker.distribution.manifest.v2+json"
	manifestListMediaType = "application/vnd.docker.distribution.manifest.list.v2+json"

	singleManifestV2WithTagsResult = &acr.Manifests{
		Registry:  &testLoginURL,
		ImageName: &testRepo,
		ManifestsAttributes: &[]acr.ManifestAttributesBase{{
			LastUpdateTime:       &lastUpdateTime,
			ChangeableAttributes: &acr.ChangeableAttributes{DeleteEnabled: &deleteEnabled},
			Digest:               &digest,
			MediaType:            &dockerV2MediaType,
			Tags:                 &[]string{"latest"},
		}},
	}
	digest1 = "sha:123"
	digest2 = "sha:234"

	doubleManifestV2WithoutTagsResult = &acr.Manifests{
		Registry:  &testLoginURL,
		ImageName: &testRepo,
		ManifestsAttributes: &[]acr.ManifestAttributesBase{{
			LastUpdateTime:       &lastUpdateTime,
			ChangeableAttributes: &acr.ChangeableAttributes{DeleteEnabled: &deleteEnabled},
			Digest:               &digest1,
			MediaType:            &dockerV2MediaType,
			Tags:                 nil,
		}, {
			LastUpdateTime:       &lastUpdateTime,
			ChangeableAttributes: &acr.ChangeableAttributes{DeleteEnabled: &deleteEnabled},
			Digest:               &digest2,
			MediaType:            &dockerV2MediaType,
			Tags:                 nil,
		}},
	}

	singleMultiArchWithTagsResult = &acr.Manifests{
		Registry:  &testLoginURL,
		ImageName: &testRepo,
		ManifestsAttributes: &[]acr.ManifestAttributesBase{{
			LastUpdateTime:       &lastUpdateTime,
			ChangeableAttributes: &acr.ChangeableAttributes{DeleteEnabled: &deleteEnabled},
			Digest:               &multiArchDigest,
			MediaType:            &manifestListMediaType,
			Tags:                 &[]string{"v3"},
		}},
	}
	multiArchBytes = []byte(`{
		"schemaVersion": 2,
		"mediaType": "application/vnd.docker.distribution.manifest.list.v2+json",
		"manifests": [
			{
				"mediaType": "application/vnd.docker.image.manifest.v2+json",
				"size": 7143,
				"digest": "sha:123",
				"platform": {
					"architecture": "ppc64le",
					"os": "linux"
				}
			}
		]
	}`)
)<|MERGE_RESOLUTION|>--- conflicted
+++ resolved
@@ -46,14 +46,8 @@
 	t.Run("NoDeletionAgoTest", func(t *testing.T) {
 		assert := assert.New(t)
 		mockClient := &mocks.AcrCLIClientInterface{}
-<<<<<<< HEAD
 		mockClient.On("GetAcrTags", testCtx, testRepo, "timedesc", "").Return(OneTagResult, nil).Once()
-		mockClient.On("GetAcrTags", testCtx, testRepo, "timedesc", "latest").Return(EmptyListTagsResult, nil).Once()
 		deletedTags, err := purgeTags(testCtx, mockClient, testLoginURL, testRepo, "1d", "[\\s\\S]*", 0)
-=======
-		mockClient.On("GetAcrTags", testCtx, testRepo, "", "").Return(OneTagResult, nil).Once()
-		deletedTags, err := purgeTags(testCtx, mockClient, testLoginURL, testRepo, "1d", "[\\s\\S]*")
->>>>>>> 104a71f3
 		assert.Equal(0, deletedTags, "Number of deleted elements should be 0")
 		assert.Equal(nil, err, "Error should be nil")
 		mockClient.AssertExpectations(t)
@@ -63,14 +57,8 @@
 	t.Run("NoDeletionFilterTest", func(t *testing.T) {
 		assert := assert.New(t)
 		mockClient := &mocks.AcrCLIClientInterface{}
-<<<<<<< HEAD
 		mockClient.On("GetAcrTags", testCtx, testRepo, "timedesc", "").Return(OneTagResult, nil).Once()
-		mockClient.On("GetAcrTags", testCtx, testRepo, "timedesc", "latest").Return(EmptyListTagsResult, nil).Once()
 		deletedTags, err := purgeTags(testCtx, mockClient, testLoginURL, testRepo, "0m", "^hello.*", 0)
-=======
-		mockClient.On("GetAcrTags", testCtx, testRepo, "", "").Return(OneTagResult, nil).Once()
-		deletedTags, err := purgeTags(testCtx, mockClient, testLoginURL, testRepo, "0m", "^hello.*")
->>>>>>> 104a71f3
 		assert.Equal(0, deletedTags, "Number of deleted elements should be 0")
 		assert.Equal(nil, err, "Error should be nil")
 		mockClient.AssertExpectations(t)
@@ -108,15 +96,9 @@
 	t.Run("GetAcrTagsErrorMultiplePageTest", func(t *testing.T) {
 		assert := assert.New(t)
 		mockClient := &mocks.AcrCLIClientInterface{}
-<<<<<<< HEAD
-		mockClient.On("GetAcrTags", testCtx, testRepo, "timedesc", "").Return(OneTagResult, nil).Once()
+		mockClient.On("GetAcrTags", testCtx, testRepo, "timedesc", "").Return(OneTagResultWithNext, nil).Once()
 		mockClient.On("GetAcrTags", testCtx, testRepo, "timedesc", "latest").Return(nil, errors.New("unauthorized")).Once()
 		deletedTags, err := purgeTags(testCtx, mockClient, testLoginURL, testRepo, "1d", "[\\s\\S]*", 0)
-=======
-		mockClient.On("GetAcrTags", testCtx, testRepo, "", "").Return(OneTagResultWithNext, nil).Once()
-		mockClient.On("GetAcrTags", testCtx, testRepo, "", "latest").Return(nil, errors.New("unauthorized")).Once()
-		deletedTags, err := purgeTags(testCtx, mockClient, testLoginURL, testRepo, "1d", "[\\s\\S]*")
->>>>>>> 104a71f3
 		assert.Equal(-1, deletedTags, "Number of deleted elements should be -1")
 		assert.NotEqual(nil, err, "Error should not be nil")
 		mockClient.AssertExpectations(t)
@@ -126,14 +108,8 @@
 	t.Run("OperationNotAllowedTest", func(t *testing.T) {
 		assert := assert.New(t)
 		mockClient := &mocks.AcrCLIClientInterface{}
-<<<<<<< HEAD
 		mockClient.On("GetAcrTags", testCtx, testRepo, "timedesc", "").Return(DeleteDisabledOneTagResult, nil).Once()
-		mockClient.On("GetAcrTags", testCtx, testRepo, "timedesc", "latest").Return(EmptyListTagsResult, nil).Once()
 		deletedTags, err := purgeTags(testCtx, mockClient, testLoginURL, testRepo, "0m", "^la.*", 0)
-=======
-		mockClient.On("GetAcrTags", testCtx, testRepo, "", "").Return(DeleteDisabledOneTagResult, nil).Once()
-		deletedTags, err := purgeTags(testCtx, mockClient, testLoginURL, testRepo, "0m", "^la.*")
->>>>>>> 104a71f3
 		assert.Equal(0, deletedTags, "Number of deleted elements should be 0")
 		assert.Equal(nil, err, "Error should be nil")
 		mockClient.AssertExpectations(t)
@@ -154,12 +130,7 @@
 		assert := assert.New(t)
 		mockClient := mocks.AcrCLIClientInterface{}
 		worker.StartDispatcher(testCtx, &wg, &mockClient, 6)
-<<<<<<< HEAD
 		mockClient.On("GetAcrTags", testCtx, testRepo, "timedesc", "").Return(OneTagResult, nil).Once()
-		mockClient.On("GetAcrTags", testCtx, testRepo, "timedesc", "latest").Return(EmptyListTagsResult, nil).Once()
-=======
-		mockClient.On("GetAcrTags", testCtx, testRepo, "", "").Return(OneTagResult, nil).Once()
->>>>>>> 104a71f3
 		mockClient.On("DeleteAcrTag", testCtx, testRepo, "latest").Return(&deletedResponse, nil).Once()
 		deletedTags, err := purgeTags(testCtx, &mockClient, testLoginURL, testRepo, "0m", "^la.*", 0)
 		worker.StopDispatcher()
@@ -173,14 +144,8 @@
 		assert := assert.New(t)
 		mockClient := mocks.AcrCLIClientInterface{}
 		worker.StartDispatcher(testCtx, &wg, &mockClient, 6)
-<<<<<<< HEAD
-		mockClient.On("GetAcrTags", testCtx, testRepo, "timedesc", "").Return(OneTagResult, nil).Once()
+		mockClient.On("GetAcrTags", testCtx, testRepo, "timedesc", "").Return(OneTagResultWithNext, nil).Once()
 		mockClient.On("GetAcrTags", testCtx, testRepo, "timedesc", "latest").Return(FourTagsResult, nil).Once()
-		mockClient.On("GetAcrTags", testCtx, testRepo, "timedesc", "v4").Return(EmptyListTagsResult, nil).Once()
-=======
-		mockClient.On("GetAcrTags", testCtx, testRepo, "", "").Return(OneTagResultWithNext, nil).Once()
-		mockClient.On("GetAcrTags", testCtx, testRepo, "", "latest").Return(FourTagsResult, nil).Once()
->>>>>>> 104a71f3
 		mockClient.On("DeleteAcrTag", testCtx, testRepo, "latest").Return(&deletedResponse, nil).Once()
 		mockClient.On("DeleteAcrTag", testCtx, testRepo, "v1").Return(&deletedResponse, nil).Once()
 		mockClient.On("DeleteAcrTag", testCtx, testRepo, "v2").Return(&deletedResponse, nil).Once()
@@ -197,12 +162,7 @@
 		assert := assert.New(t)
 		mockClient := mocks.AcrCLIClientInterface{}
 		worker.StartDispatcher(testCtx, &wg, &mockClient, 6)
-<<<<<<< HEAD
 		mockClient.On("GetAcrTags", testCtx, testRepo, "timedesc", "").Return(OneTagResult, nil).Once()
-		mockClient.On("GetAcrTags", testCtx, testRepo, "timedesc", "latest").Return(nil, nil).Once()
-=======
-		mockClient.On("GetAcrTags", testCtx, testRepo, "", "").Return(OneTagResult, nil).Once()
->>>>>>> 104a71f3
 		mockClient.On("DeleteAcrTag", testCtx, testRepo, "latest").Return(&notFoundResponse, errors.New("not found")).Once()
 		deletedTags, err := purgeTags(testCtx, &mockClient, testLoginURL, testRepo, "0m", "^la.*", 0)
 		worker.StopDispatcher()
@@ -229,7 +189,6 @@
 		mockClient := mocks.AcrCLIClientInterface{}
 		worker.StartDispatcher(testCtx, &wg, &mockClient, 6)
 		mockClient.On("GetAcrTags", testCtx, testRepo, "timedesc", "").Return(FourTagsResult, nil).Once()
-		mockClient.On("GetAcrTags", testCtx, testRepo, "timedesc", "v4").Return(EmptyListTagsResult, nil).Once()
 		mockClient.On("DeleteAcrTag", testCtx, testRepo, "v2").Return(&deletedResponse, nil).Once()
 		mockClient.On("DeleteAcrTag", testCtx, testRepo, "v3").Return(&deletedResponse, nil).Once()
 		mockClient.On("DeleteAcrTag", testCtx, testRepo, "v4").Return(&deletedResponse, nil).Once()
@@ -244,7 +203,6 @@
 		mockClient := mocks.AcrCLIClientInterface{}
 		worker.StartDispatcher(testCtx, &wg, &mockClient, 6)
 		mockClient.On("GetAcrTags", testCtx, testRepo, "timedesc", "").Return(FourTagsWithRepoFilterMatch, nil).Once()
-		mockClient.On("GetAcrTags", testCtx, testRepo, "timedesc", "v2").Return(EmptyListTagsResult, nil).Once()
 		mockClient.On("DeleteAcrTag", testCtx, testRepo, "v1-c").Return(&deletedResponse, nil).Once()
 		mockClient.On("DeleteAcrTag", testCtx, testRepo, "v1-b").Return(&deletedResponse, nil).Once()
 		deletedTags, err := purgeTags(testCtx, &mockClient, testLoginURL, testRepo, "0m", "v1-.*", 1)
@@ -258,7 +216,6 @@
 		mockClient := mocks.AcrCLIClientInterface{}
 		worker.StartDispatcher(testCtx, &wg, &mockClient, 6)
 		mockClient.On("GetAcrTags", testCtx, testRepo, "timedesc", "").Return(FourTagsWithRepoFilterMatch, nil).Once()
-		mockClient.On("GetAcrTags", testCtx, testRepo, "timedesc", "v2").Return(EmptyListTagsResult, nil).Once()
 		mockClient.On("DeleteAcrTag", testCtx, testRepo, "v1-c").Return(&deletedResponse, nil).Once()
 		deletedTags, err := purgeTags(testCtx, &mockClient, testLoginURL, testRepo, "30m", "v1-.*", 1)
 		worker.StopDispatcher()
@@ -463,14 +420,8 @@
 	t.Run("FourTagDeletionDryRunTest", func(t *testing.T) {
 		assert := assert.New(t)
 		mockClient := &mocks.AcrCLIClientInterface{}
-<<<<<<< HEAD
 		mockClient.On("GetAcrTags", testCtx, testRepo, "timedesc", "").Return(FourTagsResult, nil).Once()
-		mockClient.On("GetAcrTags", testCtx, testRepo, "timedesc", "v4").Return(EmptyListTagsResult, nil).Once()
 		deletedTags, deletedManifests, err := dryRunPurge(testCtx, mockClient, testLoginURL, testRepo, "0m", "[\\s\\S]*", false, 0)
-=======
-		mockClient.On("GetAcrTags", testCtx, testRepo, "", "").Return(FourTagsResult, nil).Once()
-		deletedTags, deletedManifests, err := dryRunPurge(testCtx, mockClient, testLoginURL, testRepo, "0m", "[\\s\\S]*", false)
->>>>>>> 104a71f3
 		assert.Equal(4, deletedTags, "Number of deleted elements should be 4")
 		assert.Equal(0, deletedManifests, "Number of deleted elements should be 0")
 		assert.Equal(nil, err, "Error should be nil")
@@ -491,14 +442,8 @@
 	t.Run("GetAcrTagsError2Test", func(t *testing.T) {
 		assert := assert.New(t)
 		mockClient := &mocks.AcrCLIClientInterface{}
-<<<<<<< HEAD
-		mockClient.On("GetAcrTags", testCtx, testRepo, "timedesc", "").Return(FourTagsResult, nil).Once()
-		mockClient.On("GetAcrTags", testCtx, testRepo, "timedesc", "v4").Return(nil, errors.New("error fetching tags")).Once()
+		mockClient.On("GetAcrTags", testCtx, testRepo, "timedesc", "").Return(nil, errors.New("error fetching tags")).Once()
 		deletedTags, deletedManifests, err := dryRunPurge(testCtx, mockClient, testLoginURL, testRepo, "0m", "[\\s\\S]*", false, 0)
-=======
-		mockClient.On("GetAcrTags", testCtx, testRepo, "", "").Return(nil, errors.New("error fetching tags")).Once()
-		deletedTags, deletedManifests, err := dryRunPurge(testCtx, mockClient, testLoginURL, testRepo, "0m", "[\\s\\S]*", false)
->>>>>>> 104a71f3
 		assert.Equal(-1, deletedTags, "Number of deleted elements should be -1")
 		assert.Equal(-1, deletedManifests, "Number of deleted elements should be -1")
 		assert.NotEqual(nil, err, "Error should not be nil")
@@ -533,15 +478,9 @@
 	t.Run("MultiArchGetManifestErrorTest", func(t *testing.T) {
 		assert := assert.New(t)
 		mockClient := &mocks.AcrCLIClientInterface{}
-<<<<<<< HEAD
 		mockClient.On("GetAcrTags", testCtx, testRepo, "", "").Return(FourTagsResult, nil).Once()
 		mockClient.On("GetAcrTags", testCtx, testRepo, "timedesc", "").Return(FourTagsResult, nil).Once()
 		mockClient.On("GetAcrTags", testCtx, testRepo, "", "v4").Return(EmptyListTagsResult, nil).Once()
-		mockClient.On("GetAcrTags", testCtx, testRepo, "timedesc", "v4").Return(EmptyListTagsResult, nil).Once()
-=======
-		mockClient.On("GetAcrTags", testCtx, testRepo, "", "").Return(FourTagsResult, nil).Twice()
-		mockClient.On("GetAcrTags", testCtx, testRepo, "", "v4").Return(EmptyListTagsResult, nil).Once()
->>>>>>> 104a71f3
 		mockClient.On("GetAcrManifests", testCtx, testRepo, "", "").Return(singleMultiArchWithTagsResult, nil).Once()
 		mockClient.On("GetManifest", testCtx, testRepo, "sha:356").Return(nil, errors.New("error getting manifest")).Once()
 		deletedTags, deletedManifests, err := dryRunPurge(testCtx, mockClient, testLoginURL, testRepo, "0m", "^lat.*", true, 0)
@@ -554,13 +493,8 @@
 	t.Run("MultiArchInvalidJSONTest", func(t *testing.T) {
 		assert := assert.New(t)
 		mockClient := &mocks.AcrCLIClientInterface{}
-<<<<<<< HEAD
 		mockClient.On("GetAcrTags", testCtx, testRepo, "timedesc", "").Return(FourTagsResult, nil).Once()
-		mockClient.On("GetAcrTags", testCtx, testRepo, "timedesc", "v4").Return(EmptyListTagsResult, nil).Once()
 		mockClient.On("GetAcrTags", testCtx, testRepo, "", "").Return(FourTagsResult, nil).Once()
-=======
-		mockClient.On("GetAcrTags", testCtx, testRepo, "", "").Return(FourTagsResult, nil).Twice()
->>>>>>> 104a71f3
 		mockClient.On("GetAcrTags", testCtx, testRepo, "", "v4").Return(EmptyListTagsResult, nil).Once()
 		mockClient.On("GetAcrManifests", testCtx, testRepo, "", "").Return(singleMultiArchWithTagsResult, nil).Once()
 		mockClient.On("GetManifest", testCtx, testRepo, "sha:356").Return([]byte("invalid json"), nil).Once()
@@ -574,15 +508,9 @@
 	t.Run("MultiArchGetAcrTagsErrorTest", func(t *testing.T) {
 		assert := assert.New(t)
 		mockClient := &mocks.AcrCLIClientInterface{}
-<<<<<<< HEAD
 		mockClient.On("GetAcrTags", testCtx, testRepo, "timedesc", "").Return(FourTagsResult, nil).Once()
-		mockClient.On("GetAcrTags", testCtx, testRepo, "timedesc", "v4").Return(nil, errors.New("error fetching tags")).Once()
+		mockClient.On("GetAcrTags", testCtx, testRepo, "", "").Return(nil, errors.New("error fetching tags")).Once()
 		deletedTags, deletedManifests, err := dryRunPurge(testCtx, mockClient, testLoginURL, testRepo, "0m", "^lat.*", true, 0)
-=======
-		mockClient.On("GetAcrTags", testCtx, testRepo, "", "").Return(FourTagsResult, nil).Twice()
-		mockClient.On("GetAcrTags", testCtx, testRepo, "", "v4").Return(nil, errors.New("error fetching tags")).Once()
-		deletedTags, deletedManifests, err := dryRunPurge(testCtx, mockClient, testLoginURL, testRepo, "0m", "^lat.*", true)
->>>>>>> 104a71f3
 		assert.Equal(-1, deletedTags, "Number of deleted elements should be -1")
 		assert.Equal(-1, deletedManifests, "Number of deleted elements should be -1")
 		assert.NotEqual(nil, err, "Error should be nil")
@@ -592,14 +520,9 @@
 	t.Run("MultiArchGetAcrTagsError2Test", func(t *testing.T) {
 		assert := assert.New(t)
 		mockClient := &mocks.AcrCLIClientInterface{}
-<<<<<<< HEAD
 		mockClient.On("GetAcrTags", testCtx, testRepo, "", "").Return(FourTagsResult, nil).Once()
 		mockClient.On("GetAcrTags", testCtx, testRepo, "timedesc", "").Return(FourTagsResult, nil).Once()
-=======
-		mockClient.On("GetAcrTags", testCtx, testRepo, "", "").Return(FourTagsResult, nil).Twice()
->>>>>>> 104a71f3
 		mockClient.On("GetAcrTags", testCtx, testRepo, "", "v4").Return(EmptyListTagsResult, nil).Once()
-		mockClient.On("GetAcrTags", testCtx, testRepo, "timedesc", "v4").Return(EmptyListTagsResult, nil).Once()
 		mockClient.On("GetAcrManifests", testCtx, testRepo, "", "").Return(singleMultiArchWithTagsResult, nil).Once()
 		mockClient.On("GetManifest", testCtx, testRepo, "sha:356").Return(multiArchBytes, nil).Once()
 		mockClient.On("GetAcrManifests", testCtx, testRepo, "", "sha:356").Return(nil, errors.New("error fetching manifests")).Once()
@@ -614,15 +537,9 @@
 	t.Run("MultiArchDryRunTest", func(t *testing.T) {
 		assert := assert.New(t)
 		mockClient := &mocks.AcrCLIClientInterface{}
-<<<<<<< HEAD
 		mockClient.On("GetAcrTags", testCtx, testRepo, "", "").Return(FourTagsResult, nil).Once()
 		mockClient.On("GetAcrTags", testCtx, testRepo, "timedesc", "").Return(FourTagsResult, nil).Once()
 		mockClient.On("GetAcrTags", testCtx, testRepo, "", "v4").Return(EmptyListTagsResult, nil).Once()
-		mockClient.On("GetAcrTags", testCtx, testRepo, "timedesc", "v4").Return(EmptyListTagsResult, nil).Once()
-=======
-		mockClient.On("GetAcrTags", testCtx, testRepo, "", "").Return(FourTagsResult, nil).Twice()
-		mockClient.On("GetAcrTags", testCtx, testRepo, "", "v4").Return(EmptyListTagsResult, nil).Once()
->>>>>>> 104a71f3
 		mockClient.On("GetAcrManifests", testCtx, testRepo, "", "").Return(singleMultiArchWithTagsResult, nil).Once()
 		mockClient.On("GetManifest", testCtx, testRepo, "sha:356").Return(multiArchBytes, nil).Once()
 		mockClient.On("GetAcrManifests", testCtx, testRepo, "", "sha:356").Return(doubleManifestV2WithoutTagsResult, nil).Once()
@@ -637,7 +554,6 @@
 		assert := assert.New(t)
 		mockClient := &mocks.AcrCLIClientInterface{}
 		mockClient.On("GetAcrTags", testCtx, testRepo, "timedesc", "").Return(FourTagsResult, nil).Once()
-		mockClient.On("GetAcrTags", testCtx, testRepo, "timedesc", "v4").Return(EmptyListTagsResult, nil).Once()
 		deletedTags, deletedManifests, err := dryRunPurge(testCtx, mockClient, testLoginURL, testRepo, "0m", "[\\s\\S]*", false, 1)
 		assert.Equal(3, deletedTags, "Number of deleted elements should be 3")
 		assert.Equal(0, deletedManifests, "Number of deleted elements should be 0")
@@ -648,7 +564,6 @@
 		assert := assert.New(t)
 		mockClient := &mocks.AcrCLIClientInterface{}
 		mockClient.On("GetAcrTags", testCtx, testRepo, "timedesc", "").Return(FourTagsResult, nil).Once()
-		mockClient.On("GetAcrTags", testCtx, testRepo, "timedesc", "v4").Return(EmptyListTagsResult, nil).Once()
 		deletedTags, deletedManifests, err := dryRunPurge(testCtx, mockClient, testLoginURL, testRepo, "0m", "[\\s\\S]*", false, 5)
 		assert.Equal(0, deletedTags, "Number of deleted elements should be 0")
 		assert.Equal(0, deletedManifests, "Number of deleted elements should be 0")
@@ -658,9 +573,8 @@
 	t.Run("Keeping more tags than page size will keep the requested size", func(t *testing.T) {
 		assert := assert.New(t)
 		mockClient := &mocks.AcrCLIClientInterface{}
-		mockClient.On("GetAcrTags", testCtx, testRepo, "timedesc", "").Return(FourTagsResult, nil).Once()
+		mockClient.On("GetAcrTags", testCtx, testRepo, "timedesc", "").Return(FourTagsResultWithNext, nil).Once()
 		mockClient.On("GetAcrTags", testCtx, testRepo, "timedesc", "v4").Return(FourTagsWithRepoFilterMatch, nil).Once()
-		mockClient.On("GetAcrTags", testCtx, testRepo, "timedesc", "v2").Return(EmptyListTagsResult, nil).Once()
 		deletedTags, deletedManifests, err := dryRunPurge(testCtx, mockClient, testLoginURL, testRepo, "0m", "[\\s\\S]*", false, 5)
 		assert.Equal(3, deletedTags, "Number of deleted elements should be 3")
 		assert.Equal(0, deletedManifests, "Number of deleted elements should be 0")
@@ -960,11 +874,48 @@
 		}},
 	}
 
+	FourTagsResultWithNext = &acr.RepositoryTagsType{
+		Response: autorest.Response{
+			Response: &http.Response{
+				StatusCode: 200,
+				Header:     http.Header{linkHeader: {"</acr/v1/&testRepo/_tags?last=v4&n=3&orderby=timedesc>; rel=\"next\""}},
+			},
+		},
+		Registry:  &testLoginURL,
+		ImageName: &testRepo,
+		TagsAttributes: &[]acr.TagAttributesBase{{
+			Name:                 &tagName1,
+			LastUpdateTime:       &lastUpdateTime,
+			ChangeableAttributes: &acr.ChangeableAttributes{DeleteEnabled: &deleteEnabled},
+			Digest:               &digest,
+		}, {
+			Name:                 &tagName2,
+			LastUpdateTime:       &lastUpdateTime,
+			ChangeableAttributes: &acr.ChangeableAttributes{DeleteEnabled: &deleteEnabled},
+			Digest:               &digest,
+		}, {
+			Name:                 &tagName3,
+			LastUpdateTime:       &lastUpdateTime,
+			ChangeableAttributes: &acr.ChangeableAttributes{DeleteEnabled: &deleteEnabled},
+			Digest:               &multiArchDigest,
+		}, {
+			Name:                 &tagName4,
+			LastUpdateTime:       &lastUpdateTime,
+			ChangeableAttributes: &acr.ChangeableAttributes{DeleteEnabled: &deleteEnabled},
+			Digest:               &digest,
+		}},
+	}
+
 	tagName1CommitA = "v1-a"
 	tagName1CommitB = "v1-b"
 	tagName1CommitC = "v1-c"
 
 	FourTagsWithRepoFilterMatch = &acr.RepositoryTagsType{
+		Response: autorest.Response{
+			Response: &http.Response{
+				StatusCode: 200,
+			},
+		},
 		Registry:  &testLoginURL,
 		ImageName: &testRepo,
 		TagsAttributes: &[]acr.TagAttributesBase{{

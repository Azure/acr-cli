--- conflicted
+++ resolved
@@ -1,45 +1,41 @@
-trigger:
-- main
-
-pr:
-- main
-
-pool:
-  vmImage: 'ubuntu-latest'
-
-variables:
-  GOPATH: '$(system.defaultWorkingDirectory)/work'
-  ModulePath: '$(GOPATH)/src/github.com/$(build.repository.name)'
-
-steps:
-
-- task: GoTool@0
-  inputs:
-<<<<<<< HEAD
-    version: '1.21.9'
-=======
-    version: '1.22.2'
->>>>>>> b34bff15
-
-- script: |
-    set -e
-    GOOS=linux scripts/setup/dev_setup
-    echo '##vso[task.prependpath]$(GOPATH)/bin'
-    mkdir -p '$(ModulePath)'
-    shopt -s dotglob extglob
-    mv !(work) '$(ModulePath)'
-  displayName: 'Setup'
-
-- script: |
-    set -e
-    go version
-    go env
-    GOOS=linux make
-  workingDirectory: '$(ModulePath)'
-  displayName: 'Build'
-
-- task: Docker@2
-  inputs:
-    command: build
-    Dockerfile: '**/Dockerfile'
+trigger:
+- main
+
+pr:
+- main
+
+pool:
+  vmImage: 'ubuntu-latest'
+
+variables:
+  GOPATH: '$(system.defaultWorkingDirectory)/work'
+  ModulePath: '$(GOPATH)/src/github.com/$(build.repository.name)'
+
+steps:
+
+- task: GoTool@0
+  inputs:
+    version: '1.22.2'
+
+- script: |
+    set -e
+    GOOS=linux scripts/setup/dev_setup
+    echo '##vso[task.prependpath]$(GOPATH)/bin'
+    mkdir -p '$(ModulePath)'
+    shopt -s dotglob extglob
+    mv !(work) '$(ModulePath)'
+  displayName: 'Setup'
+
+- script: |
+    set -e
+    go version
+    go env
+    GOOS=linux make
+  workingDirectory: '$(ModulePath)'
+  displayName: 'Build'
+
+- task: Docker@2
+  inputs:
+    command: build
+    Dockerfile: '**/Dockerfile'
   displayName: 'Build container image'
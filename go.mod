module github.com/Azure/acr-cli

go 1.24.2

require (
	github.com/Azure/go-autorest/autorest v0.11.30
	github.com/Azure/go-autorest/autorest/adal v0.9.24
	github.com/Azure/go-autorest/tracing v0.6.1
	github.com/alitto/pond/v2 v2.3.4
	github.com/dlclark/regexp2 v1.11.5
	github.com/docker/cli v28.2.2+incompatible
	github.com/golang-jwt/jwt/v4 v4.5.2
	github.com/google/uuid v1.6.0
	github.com/moby/term v0.5.0
	github.com/opencontainers/image-spec v1.1.1
	github.com/pkg/errors v0.9.1
	github.com/sirupsen/logrus v1.9.3
	github.com/spf13/cobra v1.9.1
	github.com/stretchr/testify v1.10.0
<<<<<<< HEAD
	golang.org/x/sync v0.6.0
	oras.land/oras-go/v2 v2.5.0
=======
	oras.land/oras-go/v2 v2.6.0
>>>>>>> 5259c992
)

require (
	github.com/Azure/go-ansiterm v0.0.0-20210617225240-d185dfc1b5a1 // indirect
	github.com/Azure/go-autorest v14.2.0+incompatible // indirect
	github.com/Azure/go-autorest/autorest/date v0.3.0 // indirect
	github.com/Azure/go-autorest/logger v0.2.1 // indirect
	github.com/davecgh/go-spew v1.1.1 // indirect
	github.com/docker/docker-credential-helpers v0.6.4 // indirect
	github.com/google/go-cmp v0.5.8 // indirect
	github.com/inconshreveable/mousetrap v1.1.0 // indirect
	github.com/kr/pretty v0.3.0 // indirect
	github.com/opencontainers/go-digest v1.0.0 // indirect
	github.com/pmezard/go-difflib v1.0.0 // indirect
	github.com/spf13/pflag v1.0.6 // indirect
	github.com/stretchr/objx v0.5.2 // indirect
	golang.org/x/crypto v0.35.0 // indirect
<<<<<<< HEAD
=======
	golang.org/x/sync v0.14.0 // indirect
>>>>>>> 5259c992
	golang.org/x/sys v0.30.0 // indirect
	gopkg.in/check.v1 v1.0.0-20201130134442-10cb98267c6c // indirect
	gopkg.in/yaml.v3 v3.0.1 // indirect
	gotest.tools/v3 v3.2.0 // indirect
)<|MERGE_RESOLUTION|>--- conflicted
+++ resolved
@@ -17,12 +17,7 @@
 	github.com/sirupsen/logrus v1.9.3
 	github.com/spf13/cobra v1.9.1
 	github.com/stretchr/testify v1.10.0
-<<<<<<< HEAD
-	golang.org/x/sync v0.6.0
-	oras.land/oras-go/v2 v2.5.0
-=======
 	oras.land/oras-go/v2 v2.6.0
->>>>>>> 5259c992
 )
 
 require (
@@ -40,10 +35,7 @@
 	github.com/spf13/pflag v1.0.6 // indirect
 	github.com/stretchr/objx v0.5.2 // indirect
 	golang.org/x/crypto v0.35.0 // indirect
-<<<<<<< HEAD
-=======
 	golang.org/x/sync v0.14.0 // indirect
->>>>>>> 5259c992
 	golang.org/x/sys v0.30.0 // indirect
 	gopkg.in/check.v1 v1.0.0-20201130134442-10cb98267c6c // indirect
 	gopkg.in/yaml.v3 v3.0.1 // indirect
